<<<<<<< HEAD
// warning: implicit enum value overflowed from 127 to -128 [-W enum-value-overflow]
enum E: int8
=======
enum E: i8
>>>>>>> 7c6fbd27
{
	a = 127,
	b,
}<|MERGE_RESOLUTION|>--- conflicted
+++ resolved
@@ -1,9 +1,5 @@
-<<<<<<< HEAD
 // warning: implicit enum value overflowed from 127 to -128 [-W enum-value-overflow]
-enum E: int8
-=======
 enum E: i8
->>>>>>> 7c6fbd27
 {
 	a = 127,
 	b,
