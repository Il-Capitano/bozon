--- conflicted
+++ resolved
@@ -60,7 +60,6 @@
 	return true;
 }
 
-<<<<<<< HEAD
 @__builtin function __builtin_str_begin_ptr(s: str) -> *const uint8;
 @__builtin function __builtin_str_end_ptr(s: str) -> *const uint8;
 @__builtin
@@ -79,57 +78,32 @@
 {
 	return (__builtin_slice_end_const_ptr(slice) - __builtin_slice_begin_const_ptr(slice)) as usize;
 }
-@__builtin function __builtin_slice_from_ptrs(begin: *auto, end: *auto)
-	-> (if consteval (typeof begin != typeof end) { unreachable } else {}, [: __builtin_remove_pointer(typeof begin)]);
-@__builtin function __builtin_slice_from_const_ptrs(begin: *const auto, end: *const auto)
-	-> (if consteval (typeof begin != typeof end) { unreachable } else {}, [: __builtin_remove_pointer(typeof begin)]);
+@__builtin export function __builtin_slice_from_ptrs(begin: *auto, end: *auto)
+	-> (if consteval (typeof begin != typeof end) {
+		(consteval __builtin_comptime_compile_error(__builtin_comptime_concatenate_strs(
+			"mismatched pointer types '",
+			__builtin_typename_as_str(typeof begin),
+			"' and '",
+			__builtin_typename_as_str(typeof end),
+			"' in 'function __builtin_slice_from_ptrs'"
+		)));
+	} else {}, [: __builtin_remove_pointer(typeof begin)]);
+@__builtin export function __builtin_slice_from_const_ptrs(begin: *const auto, end: *const auto)
+	-> (if consteval (typeof begin != typeof end) {
+		(consteval __builtin_comptime_compile_error(__builtin_comptime_concatenate_strs(
+			"mismatched pointer types '",
+			__builtin_typename_as_str(typeof begin),
+			"' and '",
+			__builtin_typename_as_str(typeof end),
+			"' in 'function __builtin_slice_from_const_ptrs'"
+		)));
+	} else {}, [: __builtin_remove_pointer(typeof begin)]);
 
 @__builtin function __builtin_pointer_cast(T: *typename, ptr: *const void) -> T;
 @__builtin function __builtin_pointer_to_int(ptr: *const void) -> usize;
 @__builtin function __builtin_int_to_pointer(T: *typename, n: usize) -> T;
 
 @__builtin function __builtin_call_destructor(obj: &auto);
-@__builtin function __builtin_inplace_construct(ptr: *auto, val: auto)
-	-> (if consteval (__builtin_remove_pointer(typeof ptr) != typeof val) { unreachable } else {}, void);
-
-@__builtin function __builtin_is_comptime() -> bool;
-=======
-@__builtin export function __builtin_str_begin_ptr(s: str) -> *const uint8;
-@__builtin export function __builtin_str_end_ptr(s: str) -> *const uint8;
-@__builtin export function __builtin_str_size(s: str) -> usize;
-@__builtin export function __builtin_str_from_ptrs(begin: *const uint8, end: *const uint8) -> str;
-
-@__builtin export function __builtin_slice_begin_ptr(slice: [: auto]) -> typeof &slice[0];
-@__builtin export function __builtin_slice_begin_const_ptr(slice: [: const auto]) -> typeof &slice[0];
-@__builtin export function __builtin_slice_end_ptr(slice: [: auto]) -> typeof &slice[0];
-@__builtin export function __builtin_slice_end_const_ptr(slice: [: const auto]) -> typeof &slice[0];
-@__builtin export function __builtin_slice_size(slice: [: const auto]) -> usize;
-@__builtin export function __builtin_slice_from_ptrs(begin: *auto, end: *auto)
-	-> (if consteval (typeof begin != typeof end) {
-		(consteval __builtin_comptime_compile_error(__builtin_comptime_concatenate_strs(
-			"mismatched pointer types '",
-			__builtin_typename_as_str(typeof begin),
-			"' and '",
-			__builtin_typename_as_str(typeof end),
-			"' in 'function __builtin_slice_from_ptrs'"
-		)));
-	} else {}, [: __builtin_remove_pointer(typeof begin)]);
-@__builtin export function __builtin_slice_from_const_ptrs(begin: *const auto, end: *const auto)
-	-> (if consteval (typeof begin != typeof end) {
-		(consteval __builtin_comptime_compile_error(__builtin_comptime_concatenate_strs(
-			"mismatched pointer types '",
-			__builtin_typename_as_str(typeof begin),
-			"' and '",
-			__builtin_typename_as_str(typeof end),
-			"' in 'function __builtin_slice_from_const_ptrs'"
-		)));
-	} else {}, [: __builtin_remove_pointer(typeof begin)]);
-
-@__builtin export function __builtin_pointer_cast(T: *typename, ptr: *const void) -> T;
-@__builtin export function __builtin_pointer_to_int(ptr: *const void) -> usize;
-@__builtin export function __builtin_int_to_pointer(T: *typename, n: usize) -> T;
-
-@__builtin export function __builtin_call_destructor(obj: &auto);
 @__builtin export function __builtin_inplace_construct(ptr: *auto, val: auto)
 	-> (if consteval (__builtin_remove_pointer(typeof ptr) != typeof val) {
 		(consteval __builtin_comptime_compile_error(__builtin_comptime_concatenate_strs(
@@ -141,8 +115,7 @@
 		)));
 	} else {}, void);
 
-@__builtin export function __builtin_is_comptime() -> bool;
->>>>>>> dea52d6c
+@__builtin function __builtin_is_comptime() -> bool;
 
 @symbol_name("__bozon_builtin_is_option_set_impl") function is_option_set_impl(begin: *const uint8, end: *const uint8) -> bool;
 @__builtin
