import types;
import stddef;
@__libc_internal struct _G_fpos_t
{
	.__pos: __off_t;
	.__state: __mbstate_t;
}
@__libc_internal struct _IO_codecvt;
@__libc_internal struct _IO_marker;
@__libc_internal struct _IO_wide_data;
@__libc_internal struct __mbstate_t
{
	.__count: int;
	.__value: /* union type */[1: int32];
}
@__libc_struct("stdio.h", "FILE") struct _IO_FILE
{
	._flags: int;
	._IO_read_ptr: ?*mut char;
	._IO_read_end: ?*mut char;
	._IO_read_base: ?*mut char;
	._IO_write_base: ?*mut char;
	._IO_write_ptr: ?*mut char;
	._IO_write_end: ?*mut char;
	._IO_buf_base: ?*mut char;
	._IO_buf_end: ?*mut char;
	._IO_save_base: ?*mut char;
	._IO_backup_base: ?*mut char;
	._IO_save_end: ?*mut char;
	._markers: ?*mut _IO_marker;
	._chain: ?*mut _IO_FILE;
	._fileno: int;
	._flags2: int;
	._old_offset: __off_t;
	._cur_column: unsigned_short;
	._vtable_offset: signed_char;
	._shortbuf: [1: char];
	._lock: ?*mut _IO_lock_t;
	._offset: __off64_t;
	._codecvt: ?*mut _IO_codecvt;
	._wide_data: ?*mut _IO_wide_data;
	._freeres_list: ?*mut _IO_FILE;
	._freeres_buf: ?*mut void;
	.__pad5: size_t;
	._mode: int;
	._unused2: [20: char];
}
<<<<<<< HEAD
=======
struct _IO_codecvt;
struct _IO_marker;
struct _IO_wide_data;
struct __mbstate_t
{
	.__count: int;
	.__value: /* union type */[1: i32];
}
>>>>>>> 7c6fbd27
export type FILE = _IO_FILE;
export type fpos_t = __fpos_t;
type _IO_lock_t = void;
type __fpos_t = _G_fpos_t;
type __off64_t = long;
type __off_t = long;
@__libc_function("stdio.h", "clearerr") export function "c" clearerr(stream: ?*mut FILE) -> void;
@__libc_function("stdio.h", "fclose") export function "c" fclose(stream: ?*mut FILE) -> int;
@__libc_function("stdio.h", "feof") export function "c" feof(stream: ?*mut FILE) -> int;
@__libc_function("stdio.h", "ferror") export function "c" ferror(stream: ?*mut FILE) -> int;
@__libc_function("stdio.h", "fflush") export function "c" fflush(stream: ?*mut FILE) -> int;
@__libc_function("stdio.h", "fgetc") export function "c" fgetc(stream: ?*mut FILE) -> int;
@__libc_function("stdio.h", "fgetpos") export function "c" fgetpos(stream: ?*mut FILE, pos: ?*mut fpos_t) -> int;
@__libc_function("stdio.h", "fgets") export function "c" fgets(s: ?*mut char, n: int, stream: ?*mut FILE) -> ?*mut char;
@__libc_function("stdio.h", "fopen") export function "c" fopen(filename: ?*char, modes: ?*char) -> ?*mut FILE;
@__libc_function("stdio.h", "fputc") export function "c" fputc(c: int, stream: ?*mut FILE) -> int;
@__libc_function("stdio.h", "fputs") export function "c" fputs(s: ?*char, stream: ?*mut FILE) -> int;
@__libc_function("stdio.h", "fread") export function "c" fread(ptr: ?*mut void, size: size_t, n: size_t, stream: ?*mut FILE) -> unsigned_long;
@__libc_function("stdio.h", "freopen") export function "c" freopen(filename: ?*char, modes: ?*char, stream: ?*mut FILE) -> ?*mut FILE;
@__libc_function("stdio.h", "fseek") export function "c" fseek(stream: ?*mut FILE, off: long, whence: int) -> int;
@__libc_function("stdio.h", "fsetpos") export function "c" fsetpos(stream: ?*mut FILE, pos: ?*fpos_t) -> int;
@__libc_function("stdio.h", "ftell") export function "c" ftell(stream: ?*mut FILE) -> long;
@__libc_function("stdio.h", "fwrite") export function "c" fwrite(ptr: ?*void, size: size_t, n: size_t, s: ?*mut FILE) -> unsigned_long;
@__libc_function("stdio.h", "getc") export function "c" getc(stream: ?*mut FILE) -> int;
@__libc_function("stdio.h", "getchar") export function "c" getchar() -> int;
@__libc_function("stdio.h", "perror") export function "c" perror(s: ?*char) -> void;
@__libc_function("stdio.h", "putc") export function "c" putc(c: int, stream: ?*mut FILE) -> int;
@__libc_function("stdio.h", "putchar") export function "c" putchar(c: int) -> int;
@__libc_function("stdio.h", "puts") export function "c" puts(s: ?*char) -> int;
@__libc_function("stdio.h", "remove") export function "c" remove(filename: ?*char) -> int;
@__libc_function("stdio.h", "rename") export function "c" rename(old: ?*char, new: ?*char) -> int;
@__libc_function("stdio.h", "rewind") export function "c" rewind(stream: ?*mut FILE) -> void;
@__libc_function("stdio.h", "setbuf") export function "c" setbuf(stream: ?*mut FILE, buf: ?*mut char) -> void;
@__libc_function("stdio.h", "setvbuf") export function "c" setvbuf(stream: ?*mut FILE, buf: ?*mut char, modes: int, n: size_t) -> int;
@__libc_function("stdio.h", "tmpfile") export function "c" tmpfile() -> ?*mut FILE;
@__libc_function("stdio.h", "tmpnam") export function "c" tmpnam(: ?*mut char) -> ?*mut char;
@__libc_function("stdio.h", "ungetc") export function "c" ungetc(c: int, stream: ?*mut FILE) -> int;
@__libc_macro("stdio.h", "BUFSIZ") export function BUFSIZ() -> int
{
	return 8192;
}
@__libc_macro("stdio.h", "EOF") export function EOF() -> int
{
	return -1;
}
@__libc_macro("stdio.h", "FILENAME_MAX") export function FILENAME_MAX() -> int
{
	return 4096;
}
@__libc_macro("stdio.h", "FOPEN_MAX") export function FOPEN_MAX() -> int
{
	return 16;
}
@__libc_macro("stdio.h", "L_tmpnam") export function L_tmpnam() -> int
{
	return 20;
}
@__libc_macro("stdio.h", "SEEK_CUR") export function SEEK_CUR() -> int
{
	return 1;
}
@__libc_macro("stdio.h", "SEEK_END") export function SEEK_END() -> int
{
	return 2;
}
@__libc_macro("stdio.h", "SEEK_SET") export function SEEK_SET() -> int
{
	return 0;
}
@__libc_macro("stdio.h", "TMP_MAX") export function TMP_MAX() -> int
{
	return 238328;
}
@__libc_macro("stdio.h", "_IOFBF") export function _IOFBF() -> int
{
	return 0;
}
@__libc_macro("stdio.h", "_IOLBF") export function _IOLBF() -> int
{
	return 1;
}
@__libc_macro("stdio.h", "_IONBF") export function _IONBF() -> int
{
	return 2;
}
@__libc_macro("stdio.h", "stderr") export function stderr() -> &mut ?*mut FILE
{
	return __macro_clash_stderr;
}
@__libc_macro("stdio.h", "stdin") export function stdin() -> &mut ?*mut FILE
{
	return __macro_clash_stdin;
}
@__libc_macro("stdio.h", "stdout") export function stdout() -> &mut ?*mut FILE
{
	return __macro_clash_stdout;
}
@__libc_internal @symbol_name("stderr") extern __macro_clash_stderr: mut ?*mut FILE;
@__libc_internal @symbol_name("stdin") extern __macro_clash_stdin: mut ?*mut FILE;
@__libc_internal @symbol_name("stdout") extern __macro_clash_stdout: mut ?*mut FILE;<|MERGE_RESOLUTION|>--- conflicted
+++ resolved
@@ -11,7 +11,7 @@
 @__libc_internal struct __mbstate_t
 {
 	.__count: int;
-	.__value: /* union type */[1: int32];
+	.__value: /* union type */[1: i32];
 }
 @__libc_struct("stdio.h", "FILE") struct _IO_FILE
 {
@@ -45,17 +45,6 @@
 	._mode: int;
 	._unused2: [20: char];
 }
-<<<<<<< HEAD
-=======
-struct _IO_codecvt;
-struct _IO_marker;
-struct _IO_wide_data;
-struct __mbstate_t
-{
-	.__count: int;
-	.__value: /* union type */[1: i32];
-}
->>>>>>> 7c6fbd27
 export type FILE = _IO_FILE;
 export type fpos_t = __fpos_t;
 type _IO_lock_t = void;
