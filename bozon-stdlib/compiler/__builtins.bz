@__builtin export struct i8
{
	@__builtin export operator + (n: i8) -> i8;
	@__builtin export operator - (n: i8) -> i8;
	@__builtin export operator ++ (n: &mut i8) -> &mut i8;
	@__builtin export operator -- (n: &mut i8) -> &mut i8;

	@__builtin_assign export operator = (lhs: &mut i8, rhs: i8) -> &mut i8;
	@__builtin export operator + (lhs: i8, rhs: i8) -> i8;
	@__builtin export operator - (lhs: i8, rhs: i8) -> i8;
	@__builtin export operator * (lhs: i8, rhs: i8) -> i8;
	@__builtin export operator / (lhs: i8, rhs: i8) -> i8;
	@__builtin export operator % (lhs: i8, rhs: i8) -> i8;
	@__builtin export operator += (lhs: &mut i8, rhs: i8) -> &mut i8;
	@__builtin export operator -= (lhs: &mut i8, rhs: i8) -> &mut i8;
	@__builtin export operator *= (lhs: &mut i8, rhs: i8) -> &mut i8;
	@__builtin export operator /= (lhs: &mut i8, rhs: i8) -> &mut i8;
	@__builtin export operator %= (lhs: &mut i8, rhs: i8) -> &mut i8;

	@__builtin export operator == (lhs: i8, rhs: i8) -> bool;
	@__builtin export operator != (lhs: i8, rhs: i8) -> bool;
	@__builtin export operator <  (lhs: i8, rhs: i8) -> bool;
	@__builtin export operator <= (lhs: i8, rhs: i8) -> bool;
	@__builtin export operator >  (lhs: i8, rhs: i8) -> bool;
	@__builtin export operator >= (lhs: i8, rhs: i8) -> bool;

	export consteval min: i8 = ((0x80u8 as i8));
	export consteval max: i8 = ((0x7fu8 as i8));
}

@__builtin export struct i16
{
	@__builtin export operator + (n: i16) -> i16;
	@__builtin export operator - (n: i16) -> i16;
	@__builtin export operator ++ (n: &mut i16) -> &mut i16;
	@__builtin export operator -- (n: &mut i16) -> &mut i16;

	@__builtin_assign export operator = (lhs: &mut i16, rhs: i16) -> &mut i16;
	@__builtin export operator + (lhs: i16, rhs: i16) -> i16;
	@__builtin export operator - (lhs: i16, rhs: i16) -> i16;
	@__builtin export operator * (lhs: i16, rhs: i16) -> i16;
	@__builtin export operator / (lhs: i16, rhs: i16) -> i16;
	@__builtin export operator % (lhs: i16, rhs: i16) -> i16;
	@__builtin export operator += (lhs: &mut i16, rhs: i16) -> &mut i16;
	@__builtin export operator -= (lhs: &mut i16, rhs: i16) -> &mut i16;
	@__builtin export operator *= (lhs: &mut i16, rhs: i16) -> &mut i16;
	@__builtin export operator /= (lhs: &mut i16, rhs: i16) -> &mut i16;
	@__builtin export operator %= (lhs: &mut i16, rhs: i16) -> &mut i16;

	@__builtin export operator == (lhs: i16, rhs: i16) -> bool;
	@__builtin export operator != (lhs: i16, rhs: i16) -> bool;
	@__builtin export operator <  (lhs: i16, rhs: i16) -> bool;
	@__builtin export operator <= (lhs: i16, rhs: i16) -> bool;
	@__builtin export operator >  (lhs: i16, rhs: i16) -> bool;
	@__builtin export operator >= (lhs: i16, rhs: i16) -> bool;

	export consteval min: i16 = ((0x8000u16 as i16));
	export consteval max: i16 = ((0x7fffu16 as i16));
}

@__builtin export struct i32
{
	@__builtin export operator + (n: i32) -> i32;
	@__builtin export operator - (n: i32) -> i32;
	@__builtin export operator ++ (n: &mut i32) -> &mut i32;
	@__builtin export operator -- (n: &mut i32) -> &mut i32;

	@__builtin_assign export operator = (lhs: &mut i32, rhs: i32) -> &mut i32;
	@__builtin export operator + (lhs: i32, rhs: i32) -> i32;
	@__builtin export operator - (lhs: i32, rhs: i32) -> i32;
	@__builtin export operator * (lhs: i32, rhs: i32) -> i32;
	@__builtin export operator / (lhs: i32, rhs: i32) -> i32;
	@__builtin export operator % (lhs: i32, rhs: i32) -> i32;
	@__builtin export operator += (lhs: &mut i32, rhs: i32) -> &mut i32;
	@__builtin export operator -= (lhs: &mut i32, rhs: i32) -> &mut i32;
	@__builtin export operator *= (lhs: &mut i32, rhs: i32) -> &mut i32;
	@__builtin export operator /= (lhs: &mut i32, rhs: i32) -> &mut i32;
	@__builtin export operator %= (lhs: &mut i32, rhs: i32) -> &mut i32;

	@__builtin export operator == (lhs: i32, rhs: i32) -> bool;
	@__builtin export operator != (lhs: i32, rhs: i32) -> bool;
	@__builtin export operator <  (lhs: i32, rhs: i32) -> bool;
	@__builtin export operator <= (lhs: i32, rhs: i32) -> bool;
	@__builtin export operator >  (lhs: i32, rhs: i32) -> bool;
	@__builtin export operator >= (lhs: i32, rhs: i32) -> bool;

	export consteval min: i32 = ((0x8000'0000u32 as i32));
	export consteval max: i32 = ((0x7fff'ffffu32 as i32));
}

@__builtin export struct i64
{
	@__builtin export operator + (n: i64) -> i64;
	@__builtin export operator - (n: i64) -> i64;
	@__builtin export operator ++ (n: &mut i64) -> &mut i64;
	@__builtin export operator -- (n: &mut i64) -> &mut i64;

	@__builtin_assign export operator = (lhs: &mut i64, rhs: i64) -> &mut i64;
	@__builtin export operator + (lhs: i64, rhs: i64) -> i64;
	@__builtin export operator - (lhs: i64, rhs: i64) -> i64;
	@__builtin export operator * (lhs: i64, rhs: i64) -> i64;
	@__builtin export operator / (lhs: i64, rhs: i64) -> i64;
	@__builtin export operator % (lhs: i64, rhs: i64) -> i64;
	@__builtin export operator += (lhs: &mut i64, rhs: i64) -> &mut i64;
	@__builtin export operator -= (lhs: &mut i64, rhs: i64) -> &mut i64;
	@__builtin export operator *= (lhs: &mut i64, rhs: i64) -> &mut i64;
	@__builtin export operator /= (lhs: &mut i64, rhs: i64) -> &mut i64;
	@__builtin export operator %= (lhs: &mut i64, rhs: i64) -> &mut i64;

	@__builtin export operator == (lhs: i64, rhs: i64) -> bool;
	@__builtin export operator != (lhs: i64, rhs: i64) -> bool;
	@__builtin export operator <  (lhs: i64, rhs: i64) -> bool;
	@__builtin export operator <= (lhs: i64, rhs: i64) -> bool;
	@__builtin export operator >  (lhs: i64, rhs: i64) -> bool;
	@__builtin export operator >= (lhs: i64, rhs: i64) -> bool;

	export consteval min: i64 = ((0x8000'0000'0000'0000u64 as i64));
	export consteval max: i64 = ((0x7fff'ffff'ffff'ffffu64 as i64));
}

@__builtin export struct u8
{
	@__builtin export operator + (n: u8) -> u8;
	@__builtin export operator ~ (n: u8) -> u8;
	@__builtin export operator ++ (n: &mut u8) -> &mut u8;
	@__builtin export operator -- (n: &mut u8) -> &mut u8;

	@__builtin_assign export operator = (lhs: &mut u8, rhs: u8) -> &mut u8;
	@__builtin export operator + (lhs: u8, rhs: u8) -> u8;
	@__builtin export operator - (lhs: u8, rhs: u8) -> u8;
	@__builtin export operator * (lhs: u8, rhs: u8) -> u8;
	@__builtin export operator / (lhs: u8, rhs: u8) -> u8;
	@__builtin export operator % (lhs: u8, rhs: u8) -> u8;
	@__builtin export operator += (lhs: &mut u8, rhs: u8) -> &mut u8;
	@__builtin export operator -= (lhs: &mut u8, rhs: u8) -> &mut u8;
	@__builtin export operator *= (lhs: &mut u8, rhs: u8) -> &mut u8;
	@__builtin export operator /= (lhs: &mut u8, rhs: u8) -> &mut u8;
	@__builtin export operator %= (lhs: &mut u8, rhs: u8) -> &mut u8;

	@__builtin export operator == (lhs: u8, rhs: u8) -> bool;
	@__builtin export operator != (lhs: u8, rhs: u8) -> bool;
	@__builtin export operator <  (lhs: u8, rhs: u8) -> bool;
	@__builtin export operator <= (lhs: u8, rhs: u8) -> bool;
	@__builtin export operator >  (lhs: u8, rhs: u8) -> bool;
	@__builtin export operator >= (lhs: u8, rhs: u8) -> bool;

	@__builtin export operator & (lhs: u8, rhs: u8) -> u8;
	@__builtin export operator ^ (lhs: u8, rhs: u8) -> u8;
	@__builtin export operator | (lhs: u8, rhs: u8) -> u8;
	@__builtin @overload_priority(0) export operator << (lhs: u8, rhs: i64) -> u8;
	@__builtin @overload_priority(1) export operator << (lhs: u8, rhs: u64) -> u8;
	@__builtin @overload_priority(0) export operator >> (lhs: u8, rhs: i64) -> u8;
	@__builtin @overload_priority(1) export operator >> (lhs: u8, rhs: u64) -> u8;
	@__builtin export operator &= (lhs: &mut u8, rhs: u8) -> &mut u8;
	@__builtin export operator ^= (lhs: &mut u8, rhs: u8) -> &mut u8;
	@__builtin export operator |= (lhs: &mut u8, rhs: u8) -> &mut u8;
	@__builtin @overload_priority(0) export operator <<= (lhs: &mut u8, rhs: i64) -> &mut u8;
	@__builtin @overload_priority(1) export operator <<= (lhs: &mut u8, rhs: u64) -> &mut u8;
	@__builtin @overload_priority(0) export operator >>= (lhs: &mut u8, rhs: i64) -> &mut u8;
	@__builtin @overload_priority(1) export operator >>= (lhs: &mut u8, rhs: u64) -> &mut u8;

	export consteval min: u8 = 0u8;
	export consteval max: u8 = 0xffu8;
}

@__builtin export struct u16
{
	@__builtin export operator + (n: u16) -> u16;
	@__builtin export operator ~ (n: u16) -> u16;
	@__builtin export operator ++ (n: &mut u16) -> &mut u16;
	@__builtin export operator -- (n: &mut u16) -> &mut u16;

	@__builtin_assign export operator = (lhs: &mut u16, rhs: u16) -> &mut u16;
	@__builtin export operator + (lhs: u16, rhs: u16) -> u16;
	@__builtin export operator - (lhs: u16, rhs: u16) -> u16;
	@__builtin export operator * (lhs: u16, rhs: u16) -> u16;
	@__builtin export operator / (lhs: u16, rhs: u16) -> u16;
	@__builtin export operator % (lhs: u16, rhs: u16) -> u16;
	@__builtin export operator += (lhs: &mut u16, rhs: u16) -> &mut u16;
	@__builtin export operator -= (lhs: &mut u16, rhs: u16) -> &mut u16;
	@__builtin export operator *= (lhs: &mut u16, rhs: u16) -> &mut u16;
	@__builtin export operator /= (lhs: &mut u16, rhs: u16) -> &mut u16;
	@__builtin export operator %= (lhs: &mut u16, rhs: u16) -> &mut u16;

	@__builtin export operator == (lhs: u16, rhs: u16) -> bool;
	@__builtin export operator != (lhs: u16, rhs: u16) -> bool;
	@__builtin export operator <  (lhs: u16, rhs: u16) -> bool;
	@__builtin export operator <= (lhs: u16, rhs: u16) -> bool;
	@__builtin export operator >  (lhs: u16, rhs: u16) -> bool;
	@__builtin export operator >= (lhs: u16, rhs: u16) -> bool;

	@__builtin export operator & (lhs: u16, rhs: u16) -> u16;
	@__builtin export operator ^ (lhs: u16, rhs: u16) -> u16;
	@__builtin export operator | (lhs: u16, rhs: u16) -> u16;
	@__builtin @overload_priority(0) export operator << (lhs: u16, rhs: i64) -> u16;
	@__builtin @overload_priority(1) export operator << (lhs: u16, rhs: u64) -> u16;
	@__builtin @overload_priority(0) export operator >> (lhs: u16, rhs: i64) -> u16;
	@__builtin @overload_priority(1) export operator >> (lhs: u16, rhs: u64) -> u16;
	@__builtin export operator &= (lhs: &mut u16, rhs: u16) -> &mut u16;
	@__builtin export operator ^= (lhs: &mut u16, rhs: u16) -> &mut u16;
	@__builtin export operator |= (lhs: &mut u16, rhs: u16) -> &mut u16;
	@__builtin @overload_priority(0) export operator <<= (lhs: &mut u16, rhs: i64) -> &mut u16;
	@__builtin @overload_priority(1) export operator <<= (lhs: &mut u16, rhs: u64) -> &mut u16;
	@__builtin @overload_priority(0) export operator >>= (lhs: &mut u16, rhs: i64) -> &mut u16;
	@__builtin @overload_priority(1) export operator >>= (lhs: &mut u16, rhs: u64) -> &mut u16;

	export consteval min: u16 = 0u16;
	export consteval max: u16 = 0xffffu16;
}

@__builtin export struct u32
{
	@__builtin export operator + (n: u32) -> u32;
	@__builtin export operator ~ (n: u32) -> u32;
	@__builtin export operator ++ (n: &mut u32) -> &mut u32;
	@__builtin export operator -- (n: &mut u32) -> &mut u32;

	@__builtin_assign export operator = (lhs: &mut u32, rhs: u32) -> &mut u32;
	@__builtin export operator + (lhs: u32, rhs: u32) -> u32;
	@__builtin export operator - (lhs: u32, rhs: u32) -> u32;
	@__builtin export operator * (lhs: u32, rhs: u32) -> u32;
	@__builtin export operator / (lhs: u32, rhs: u32) -> u32;
	@__builtin export operator % (lhs: u32, rhs: u32) -> u32;
	@__builtin export operator += (lhs: &mut u32, rhs: u32) -> &mut u32;
	@__builtin export operator -= (lhs: &mut u32, rhs: u32) -> &mut u32;
	@__builtin export operator *= (lhs: &mut u32, rhs: u32) -> &mut u32;
	@__builtin export operator /= (lhs: &mut u32, rhs: u32) -> &mut u32;
	@__builtin export operator %= (lhs: &mut u32, rhs: u32) -> &mut u32;

	@__builtin export operator == (lhs: u32, rhs: u32) -> bool;
	@__builtin export operator != (lhs: u32, rhs: u32) -> bool;
	@__builtin export operator <  (lhs: u32, rhs: u32) -> bool;
	@__builtin export operator <= (lhs: u32, rhs: u32) -> bool;
	@__builtin export operator >  (lhs: u32, rhs: u32) -> bool;
	@__builtin export operator >= (lhs: u32, rhs: u32) -> bool;

	@__builtin export operator & (lhs: u32, rhs: u32) -> u32;
	@__builtin export operator ^ (lhs: u32, rhs: u32) -> u32;
	@__builtin export operator | (lhs: u32, rhs: u32) -> u32;
	@__builtin @overload_priority(0) export operator << (lhs: u32, rhs: i64) -> u32;
	@__builtin @overload_priority(1) export operator << (lhs: u32, rhs: u64) -> u32;
	@__builtin @overload_priority(0) export operator >> (lhs: u32, rhs: i64) -> u32;
	@__builtin @overload_priority(1) export operator >> (lhs: u32, rhs: u64) -> u32;
	@__builtin export operator &= (lhs: &mut u32, rhs: u32) -> &mut u32;
	@__builtin export operator ^= (lhs: &mut u32, rhs: u32) -> &mut u32;
	@__builtin export operator |= (lhs: &mut u32, rhs: u32) -> &mut u32;
	@__builtin @overload_priority(0) export operator <<= (lhs: &mut u32, rhs: i64) -> &mut u32;
	@__builtin @overload_priority(1) export operator <<= (lhs: &mut u32, rhs: u64) -> &mut u32;
	@__builtin @overload_priority(0) export operator >>= (lhs: &mut u32, rhs: i64) -> &mut u32;
	@__builtin @overload_priority(1) export operator >>= (lhs: &mut u32, rhs: u64) -> &mut u32;

	export consteval min: u32 = 0u32;
	export consteval max: u32 = 0xffff'ffffu32;
}

@__builtin export struct u64
{
	@__builtin export operator + (n: u64) -> u64;
	@__builtin export operator ~ (n: u64) -> u64;
	@__builtin export operator ++ (n: &mut u64) -> &mut u64;
	@__builtin export operator -- (n: &mut u64) -> &mut u64;

	@__builtin_assign export operator = (lhs: &mut u64, rhs: u64) -> &mut u64;
	@__builtin export operator + (lhs: u64, rhs: u64) -> u64;
	@__builtin export operator - (lhs: u64, rhs: u64) -> u64;
	@__builtin export operator * (lhs: u64, rhs: u64) -> u64;
	@__builtin export operator / (lhs: u64, rhs: u64) -> u64;
	@__builtin export operator % (lhs: u64, rhs: u64) -> u64;
	@__builtin export operator += (lhs: &mut u64, rhs: u64) -> &mut u64;
	@__builtin export operator -= (lhs: &mut u64, rhs: u64) -> &mut u64;
	@__builtin export operator *= (lhs: &mut u64, rhs: u64) -> &mut u64;
	@__builtin export operator /= (lhs: &mut u64, rhs: u64) -> &mut u64;
	@__builtin export operator %= (lhs: &mut u64, rhs: u64) -> &mut u64;

	@__builtin export operator == (lhs: u64, rhs: u64) -> bool;
	@__builtin export operator != (lhs: u64, rhs: u64) -> bool;
	@__builtin export operator <  (lhs: u64, rhs: u64) -> bool;
	@__builtin export operator <= (lhs: u64, rhs: u64) -> bool;
	@__builtin export operator >  (lhs: u64, rhs: u64) -> bool;
	@__builtin export operator >= (lhs: u64, rhs: u64) -> bool;

	@__builtin export operator & (lhs: u64, rhs: u64) -> u64;
	@__builtin export operator ^ (lhs: u64, rhs: u64) -> u64;
	@__builtin export operator | (lhs: u64, rhs: u64) -> u64;
	@__builtin @overload_priority(0) export operator << (lhs: u64, rhs: i64) -> u64;
	@__builtin @overload_priority(1) export operator << (lhs: u64, rhs: u64) -> u64;
	@__builtin @overload_priority(0) export operator >> (lhs: u64, rhs: i64) -> u64;
	@__builtin @overload_priority(1) export operator >> (lhs: u64, rhs: u64) -> u64;
	@__builtin export operator &= (lhs: &mut u64, rhs: u64) -> &mut u64;
	@__builtin export operator ^= (lhs: &mut u64, rhs: u64) -> &mut u64;
	@__builtin export operator |= (lhs: &mut u64, rhs: u64) -> &mut u64;
	@__builtin @overload_priority(0) export operator <<= (lhs: &mut u64, rhs: i64) -> &mut u64;
	@__builtin @overload_priority(1) export operator <<= (lhs: &mut u64, rhs: u64) -> &mut u64;
	@__builtin @overload_priority(0) export operator >>= (lhs: &mut u64, rhs: i64) -> &mut u64;
	@__builtin @overload_priority(1) export operator >>= (lhs: &mut u64, rhs: u64) -> &mut u64;

	export consteval min: u64 = 0u64;
	export consteval max: u64 = 0xffff'ffff'ffff'ffffu64;
}

@__builtin export struct f32
{
	@__builtin export operator + (x: f32) -> f32;
	@__builtin export operator - (x: f32) -> f32;

	@__builtin_assign export operator = (lhs: &mut f32, rhs: f32) -> &mut f32;
	@__builtin export operator + (lhs: f32, rhs: f32) -> f32;
	@__builtin export operator - (lhs: f32, rhs: f32) -> f32;
	@__builtin export operator * (lhs: f32, rhs: f32) -> f32;
	@__builtin export operator / (lhs: f32, rhs: f32) -> f32;
	@__builtin export operator += (lhs: &mut f32, rhs: f32) -> &mut f32;
	@__builtin export operator -= (lhs: &mut f32, rhs: f32) -> &mut f32;
	@__builtin export operator *= (lhs: &mut f32, rhs: f32) -> &mut f32;
	@__builtin export operator /= (lhs: &mut f32, rhs: f32) -> &mut f32;

	@__builtin export operator == (lhs: f32, rhs: f32) -> bool;
	@__builtin export operator != (lhs: f32, rhs: f32) -> bool;
	@__builtin export operator <  (lhs: f32, rhs: f32) -> bool;
	@__builtin export operator <= (lhs: f32, rhs: f32) -> bool;
	@__builtin export operator >  (lhs: f32, rhs: f32) -> bool;
	@__builtin export operator >= (lhs: f32, rhs: f32) -> bool;

	export consteval min: f32 = 1.1754944e-38f32;
	export consteval denorm_min: f32 = 1e-45f32;
	export consteval epsilon: f32 = 1.1920929e-07f32;
	export consteval max: f32 = 3.4028235e+38f32;

	export consteval inf: f32 = ((1.0f32 / 0.0f32));
	export consteval nan: f32 = ((__builtin_abs_f32(((0.0f32 / 0.0f32)))));
}

@__builtin export struct f64
{
	@__builtin export operator + (x: f64) -> f64;
	@__builtin export operator - (x: f64) -> f64;

	@__builtin_assign export operator = (lhs: &mut f64, rhs: f64) -> &mut f64;
	@__builtin export operator + (lhs: f64, rhs: f64) -> f64;
	@__builtin export operator - (lhs: f64, rhs: f64) -> f64;
	@__builtin export operator * (lhs: f64, rhs: f64) -> f64;
	@__builtin export operator / (lhs: f64, rhs: f64) -> f64;
	@__builtin export operator += (lhs: &mut f64, rhs: f64) -> &mut f64;
	@__builtin export operator -= (lhs: &mut f64, rhs: f64) -> &mut f64;
	@__builtin export operator *= (lhs: &mut f64, rhs: f64) -> &mut f64;
	@__builtin export operator /= (lhs: &mut f64, rhs: f64) -> &mut f64;

	@__builtin export operator == (lhs: f64, rhs: f64) -> bool;
	@__builtin export operator != (lhs: f64, rhs: f64) -> bool;
	@__builtin export operator <  (lhs: f64, rhs: f64) -> bool;
	@__builtin export operator <= (lhs: f64, rhs: f64) -> bool;
	@__builtin export operator >  (lhs: f64, rhs: f64) -> bool;
	@__builtin export operator >= (lhs: f64, rhs: f64) -> bool;

	export consteval min: f64 = 2.2250738585072014e-308f64;
	export consteval denorm_min: f64 = 5e-324f64;
	export consteval epsilon: f64 = 2.220446049250313e-16f64;
	export consteval max: f64 = 1.7976931348623157e+308f64;

	export consteval inf: f64 = ((1.0f64 / 0.0f64));
	export consteval nan: f64 = ((__builtin_abs_f64(((0.0f64 / 0.0f64)))));
}

@__builtin export struct char
{
	@__builtin export operator ++ (c: &mut char) -> &mut char;
	@__builtin export operator -- (c: &mut char) -> &mut char;

	@__builtin_assign export operator = (lhs: &mut char, rhs: char) -> &mut char;

	@__builtin @overload_priority(1) export operator + (lhs: char, rhs: i64) -> char;
	@__builtin @overload_priority(0) export operator + (lhs: char, rhs: u64) -> char;
	@__builtin @overload_priority(1) export operator + (lhs: i64, rhs: char) -> char;
	@__builtin @overload_priority(0) export operator + (lhs: u64, rhs: char) -> char;
	@__builtin @overload_priority(1) export operator - (lhs: char, rhs: i64) -> char;
	@__builtin @overload_priority(0) export operator - (lhs: char, rhs: u64) -> char;
	@__builtin export operator - (lhs: char, rhs: char) -> i32;
	@__builtin @overload_priority(1) export operator += (lhs: &mut char, rhs: i64) -> &mut char;
	@__builtin @overload_priority(0) export operator += (lhs: &mut char, rhs: u64) -> &mut char;
	@__builtin @overload_priority(1) export operator -= (lhs: &mut char, rhs: i64) -> &mut char;
	@__builtin @overload_priority(0) export operator -= (lhs: &mut char, rhs: u64) -> &mut char;

	@__builtin export operator == (lhs: char, rhs: char) -> bool;
	@__builtin export operator != (lhs: char, rhs: char) -> bool;
	@__builtin export operator <  (lhs: char, rhs: char) -> bool;
	@__builtin export operator <= (lhs: char, rhs: char) -> bool;
	@__builtin export operator >  (lhs: char, rhs: char) -> bool;
	@__builtin export operator >= (lhs: char, rhs: char) -> bool;
}

@__builtin export struct str
{
	._begin: ?*u8;
	._end: ?*u8;

	export function size = __builtin_str_size;
	export function length = __builtin_str_length;

	export function starts_with = __builtin_str_starts_with;
	export function ends_with = __builtin_str_ends_with;

	export function begin_ptr = __builtin_str_begin_ptr;
	export function end_ptr = __builtin_str_end_ptr;

	@__builtin export operator == (lhs: str, rhs: str) -> bool
	{
		if (__builtin_str_size(lhs) != __builtin_str_size(rhs))
		{
			return false;
		}

		mut lhs_it = lhs._begin;
		mut rhs_it = rhs._begin;
		let lhs_end = lhs._end;
		if (lhs_it == rhs_it)
		{
			return true;
		}

		for (; lhs_it != lhs_end; ++lhs_it, ++rhs_it)
		{
			if (*lhs_it != *rhs_it)
			{
				return false;
			}
		}
		return true;
	}

	@__builtin export operator != (lhs: str, rhs: str) -> bool
	{
		if (__builtin_str_size(lhs) != __builtin_str_size(rhs))
		{
			return true;
		}

		mut lhs_it = lhs._begin;
		mut rhs_it = rhs._begin;
		let lhs_end = lhs._end;
		if (lhs_it == rhs_it)
		{
			return false;
		}

		for (; lhs_it != lhs_end; ++lhs_it, ++rhs_it)
		{
			if (*lhs_it != *rhs_it)
			{
				return true;
			}
		}
		return false;
	}
}

@__builtin export struct bool
{
	@__builtin export operator ~ (n: bool) -> bool;
	@__builtin export operator ! (n: bool) -> bool;

	@__builtin_assign export operator = (lhs: &mut bool, rhs: bool) -> &mut bool;

	@__builtin export operator == (lhs: bool, rhs: bool) -> bool;
	@__builtin export operator != (lhs: bool, rhs: bool) -> bool;

	@__builtin export operator & (lhs: bool, rhs: bool) -> bool;
	@__builtin export operator ^ (lhs: bool, rhs: bool) -> bool;
	@__builtin export operator | (lhs: bool, rhs: bool) -> bool;
	@__builtin export operator &= (lhs: &mut bool, rhs: bool) -> &mut bool;
	@__builtin export operator ^= (lhs: &mut bool, rhs: bool) -> &mut bool;
	@__builtin export operator |= (lhs: &mut bool, rhs: bool) -> &mut bool;
}

@__builtin export struct __null_t {}

@__builtin export type isize = 0;
@__builtin export type usize = 0;

struct __integer_range<T: typename>
{
	._begin: T;
	._end: T;

	type __value_type = T;
	type __iterator = __integer_range_iterator<T>;

	export function begin_value = __builtin_integer_range_begin_value;
	export function end_value   = __builtin_integer_range_end_value;

	export function begin = __builtin_integer_range_begin_iterator;
	export function end   = __builtin_integer_range_end_iterator;
}

struct __integer_range_iterator<T: typename>
{
	._value: T;

	type __value_type = T;

	export operator * = __builtin_integer_range_iterator_dereference;

	export operator == = __builtin_integer_range_iterator_equals;
	export operator != = __builtin_integer_range_iterator_not_equals;

	export operator ++ = __builtin_integer_range_iterator_plus_plus;
	export operator -- = __builtin_integer_range_iterator_minus_minus;
}

struct __integer_range_inclusive<T: typename>
{
	._begin: T;
	._end: T;

	type __value_type = T;
	type __begin_iterator = __integer_range_inclusive_iterator<T>;
	type __end_iterator = __integer_range_inclusive_end_iterator;

	export function begin_value = __builtin_integer_range_inclusive_begin_value;
	export function end_value   = __builtin_integer_range_inclusive_end_value;

	export function begin = __builtin_integer_range_inclusive_begin_iterator;
	export function end   = __builtin_integer_range_inclusive_end_iterator;
}

struct __integer_range_inclusive_iterator<T: typename>
{
	._value: T;
	._end: T;
	._at_end: bool;

	type __value_type = T;

	export operator * = __builtin_integer_range_inclusive_iterator_dereference;

	export operator == = __builtin_integer_range_inclusive_iterator_left_equals;
	export operator == = __builtin_integer_range_inclusive_iterator_right_equals;
	export operator != = __builtin_integer_range_inclusive_iterator_left_not_equals;
	export operator != = __builtin_integer_range_inclusive_iterator_right_not_equals;

	export operator ++ = __builtin_integer_range_inclusive_iterator_plus_plus;
}

struct __integer_range_inclusive_end_iterator
{}

struct __integer_range_from<T: typename>
{
	._begin: T;

	type __value_type = T;
	type __begin_iterator = __integer_range_from_iterator<T>;
	type __end_iterator = __integer_range_from_end_iterator;

	export function begin_value = __builtin_integer_range_from_begin_value;

	export function begin = __builtin_integer_range_from_begin_iterator;
	export function end   = __builtin_integer_range_from_end_iterator;
}

struct __integer_range_from_iterator<T: typename>
{
	._value: T;

	type __value_type = T;

	export operator * = __builtin_integer_range_from_iterator_dereference;

	export operator == = __builtin_integer_range_from_iterator_left_equals;
	export operator == = __builtin_integer_range_from_iterator_right_equals;
	export operator != = __builtin_integer_range_from_iterator_left_not_equals;
	export operator != = __builtin_integer_range_from_iterator_right_not_equals;

	export operator ++ = __builtin_integer_range_from_iterator_plus_plus;
}

struct __integer_range_from_end_iterator
{}

struct __integer_range_to<T: typename>
{
	._end: T;

	type __value_type = T;

	export function end_value = __builtin_integer_range_to_end_value;
}

struct __integer_range_to_inclusive<T: typename>
{
	._end: T;

	type __value_type = T;

	export function end_value = __builtin_integer_range_to_inclusive_end_value;
}

struct __range_unbounded
{}

@__builtin
export function __builtin_str_length(s: str) -> usize
{
	mut continuation_byte_count = 0uz;
	let begin = s._begin;
	let end   = s._end;
	for (mut it = begin; it != end; ++it)
	{
		let c = *it;
		if ((c & 0b1100'0000u8) == 0b1000'0000u8)
		{
			continuation_byte_count += 1;
		}
	}
	let size = __builtin_str_size(s);
	return size - continuation_byte_count;
}

@__builtin
export function __builtin_str_starts_with(s: str, prefix: str) -> bool
{
	if (__builtin_str_size(s) < __builtin_str_size(prefix))
	{
		return false;
	}

	mut s_it = s._begin;
	mut prefix_it = prefix._begin;
	let prefix_end = prefix._end;
	for (; prefix_it != prefix_end; ++s_it, ++prefix_it)
	{
		if (*s_it != *prefix_it)
		{
			return false;
		}
	}
	return true;
}

@__builtin
export function __builtin_str_ends_with(s: str, postfix: str) -> bool
{
	if (__builtin_str_size(s) < __builtin_str_size(postfix))
	{
		return false;
	}

	mut s_it = s._end - __builtin_str_size(postfix);
	mut postfix_it = postfix._begin;
	let postfix_end = postfix._end;
	for (; postfix_it != postfix_end; ++s_it, ++postfix_it)
	{
		if (*s_it != *postfix_it)
		{
			return false;
		}
	}
	return true;
}

@__builtin export function __builtin_str_begin_ptr(s: str) -> ?*u8;
@__builtin export function __builtin_str_end_ptr(s: str) -> ?*u8;
@__builtin
export function __builtin_str_size(s: str) -> usize
{
	return (s._end - s._begin) as usize;
}
@__builtin export function __builtin_str_from_ptrs(begin: ?*u8, end: ?*u8) -> str;

@__builtin export function __builtin_slice_begin_ptr(slice: [: auto]) -> ?*__builtin_slice_value_type(typeof slice);
@__builtin export function __builtin_slice_begin_mut_ptr(slice: [: mut auto]) -> ?*__builtin_slice_value_type(typeof slice);
@__builtin export function __builtin_slice_end_ptr(slice: [: auto]) -> ?*__builtin_slice_value_type(typeof slice);
@__builtin export function __builtin_slice_end_mut_ptr(slice: [: mut auto]) -> ?*__builtin_slice_value_type(typeof slice);
@__builtin
export function __builtin_slice_size(slice: [: auto]) -> usize
{
	return (__builtin_slice_end_ptr(slice) - __builtin_slice_begin_ptr(slice)) as usize;
}
@__builtin export function __builtin_slice_from_ptrs(begin: ?*auto, end: ?*auto)
	-> (if consteval (typeof begin != typeof end) {
		(consteval __builtin_comptime_compile_error(__builtin_comptime_concatenate_strs(
			"mismatched pointer types '",
			__builtin_typename_as_str(__builtin_remove_optional(typeof begin)),
			"' and '",
			__builtin_typename_as_str(__builtin_remove_optional(typeof end)),
			"' in 'function __builtin_slice_from_ptrs'",
		)));
	} else {}, [: __builtin_remove_pointer(__builtin_remove_optional(typeof begin))]);
@__builtin export function __builtin_slice_from_mut_ptrs(begin: ?*mut auto, end: ?*mut auto)
	-> (if consteval (typeof begin != typeof end) {
		(consteval __builtin_comptime_compile_error(__builtin_comptime_concatenate_strs(
			"mismatched pointer types '",
			__builtin_typename_as_str(__builtin_remove_optional(typeof begin)),
			"' and '",
			__builtin_typename_as_str(__builtin_remove_optional(typeof end)),
			"' in 'function __builtin_slice_from_mut_ptrs'",
		)));
	} else {}, [: __builtin_remove_pointer(__builtin_remove_optional(typeof begin))]);

@__builtin export function __builtin_array_begin_ptr(array: &[??: auto])
	-> *__builtin_array_value_type(__builtin_remove_reference(typeof array));
@__builtin export function __builtin_array_begin_mut_ptr(array: &mut [??: auto])
	-> *mut __builtin_array_value_type(__builtin_remove_mut(__builtin_remove_reference(typeof array)));
@__builtin export function __builtin_array_end_ptr(array: &[??: auto])
	-> *__builtin_array_value_type(__builtin_remove_reference(typeof array));
@__builtin export function __builtin_array_end_mut_ptr(array: &mut [??: auto])
	-> *mut __builtin_array_value_type(__builtin_remove_mut(__builtin_remove_reference(typeof array)));
@__builtin export function __builtin_array_size(array: &[??: auto]) -> usize;

@__builtin export function __builtin_integer_range_i8 (begin: i8,  end: i8)  -> __integer_range<i8>;
@__builtin export function __builtin_integer_range_i16(begin: i16, end: i16) -> __integer_range<i16>;
@__builtin export function __builtin_integer_range_i32(begin: i32, end: i32) -> __integer_range<i32>;
@__builtin export function __builtin_integer_range_i64(begin: i64, end: i64) -> __integer_range<i64>;

@__builtin export function __builtin_integer_range_u8 (begin: u8,  end: u8)  -> __integer_range<u8>;
@__builtin export function __builtin_integer_range_u16(begin: u16, end: u16) -> __integer_range<u16>;
@__builtin export function __builtin_integer_range_u32(begin: u32, end: u32) -> __integer_range<u32>;
@__builtin export function __builtin_integer_range_u64(begin: u64, end: u64) -> __integer_range<u64>;

@__builtin export function __builtin_integer_range_inclusive_i8 (begin: i8,  end: i8)  -> __integer_range_inclusive<i8>;
@__builtin export function __builtin_integer_range_inclusive_i16(begin: i16, end: i16) -> __integer_range_inclusive<i16>;
@__builtin export function __builtin_integer_range_inclusive_i32(begin: i32, end: i32) -> __integer_range_inclusive<i32>;
@__builtin export function __builtin_integer_range_inclusive_i64(begin: i64, end: i64) -> __integer_range_inclusive<i64>;

@__builtin export function __builtin_integer_range_inclusive_u8 (begin: u8,  end: u8)  -> __integer_range_inclusive<u8>;
@__builtin export function __builtin_integer_range_inclusive_u16(begin: u16, end: u16) -> __integer_range_inclusive<u16>;
@__builtin export function __builtin_integer_range_inclusive_u32(begin: u32, end: u32) -> __integer_range_inclusive<u32>;
@__builtin export function __builtin_integer_range_inclusive_u64(begin: u64, end: u64) -> __integer_range_inclusive<u64>;

@__builtin export function __builtin_integer_range_from_i8 (begin: i8)  -> __integer_range_from<i8>;
@__builtin export function __builtin_integer_range_from_i16(begin: i16) -> __integer_range_from<i16>;
@__builtin export function __builtin_integer_range_from_i32(begin: i32) -> __integer_range_from<i32>;
@__builtin export function __builtin_integer_range_from_i64(begin: i64) -> __integer_range_from<i64>;

@__builtin export function __builtin_integer_range_from_u8 (begin: u8)  -> __integer_range_from<u8>;
@__builtin export function __builtin_integer_range_from_u16(begin: u16) -> __integer_range_from<u16>;
@__builtin export function __builtin_integer_range_from_u32(begin: u32) -> __integer_range_from<u32>;
@__builtin export function __builtin_integer_range_from_u64(begin: u64) -> __integer_range_from<u64>;

@__builtin export function __builtin_integer_range_to_i8 (end: i8)  -> __integer_range_to<i8>;
@__builtin export function __builtin_integer_range_to_i16(end: i16) -> __integer_range_to<i16>;
@__builtin export function __builtin_integer_range_to_i32(end: i32) -> __integer_range_to<i32>;
@__builtin export function __builtin_integer_range_to_i64(end: i64) -> __integer_range_to<i64>;

@__builtin export function __builtin_integer_range_to_u8 (end: u8)  -> __integer_range_to<u8>;
@__builtin export function __builtin_integer_range_to_u16(end: u16) -> __integer_range_to<u16>;
@__builtin export function __builtin_integer_range_to_u32(end: u32) -> __integer_range_to<u32>;
@__builtin export function __builtin_integer_range_to_u64(end: u64) -> __integer_range_to<u64>;

@__builtin export function __builtin_integer_range_to_inclusive_i8 (end: i8)  -> __integer_range_to_inclusive<i8>;
@__builtin export function __builtin_integer_range_to_inclusive_i16(end: i16) -> __integer_range_to_inclusive<i16>;
@__builtin export function __builtin_integer_range_to_inclusive_i32(end: i32) -> __integer_range_to_inclusive<i32>;
@__builtin export function __builtin_integer_range_to_inclusive_i64(end: i64) -> __integer_range_to_inclusive<i64>;

@__builtin export function __builtin_integer_range_to_inclusive_u8 (end: u8)  -> __integer_range_to_inclusive<u8>;
@__builtin export function __builtin_integer_range_to_inclusive_u16(end: u16) -> __integer_range_to_inclusive<u16>;
@__builtin export function __builtin_integer_range_to_inclusive_u32(end: u32) -> __integer_range_to_inclusive<u32>;
@__builtin export function __builtin_integer_range_to_inclusive_u64(end: u64) -> __integer_range_to_inclusive<u64>;

@__builtin export function __builtin_range_unbounded() -> __range_unbounded;

@__builtin export function __builtin_integer_range_begin_value(range: __integer_range) -> (typeof range).__value_type;
@__builtin export function __builtin_integer_range_end_value(range: __integer_range) -> (typeof range).__value_type;
@__builtin export function __builtin_integer_range_inclusive_begin_value(range: __integer_range_inclusive) -> (typeof range).__value_type;
@__builtin export function __builtin_integer_range_inclusive_end_value(range: __integer_range_inclusive) -> (typeof range).__value_type;
@__builtin export function __builtin_integer_range_from_begin_value(range: __integer_range_from) -> (typeof range).__value_type;
@__builtin export function __builtin_integer_range_to_end_value(range: __integer_range_to) -> (typeof range).__value_type;
@__builtin export function __builtin_integer_range_to_inclusive_end_value(range: __integer_range_to_inclusive) -> (typeof range).__value_type;

@__builtin export function __builtin_integer_range_begin_iterator(range: __integer_range) -> (typeof range).__iterator;
@__builtin export function __builtin_integer_range_end_iterator(range: __integer_range) -> (typeof range).__iterator;
@__builtin function __builtin_integer_range_iterator_dereference(it: __integer_range_iterator) -> (typeof it).__value_type;
@__builtin function __builtin_integer_range_iterator_equals(lhs: __integer_range_iterator, rhs: __integer_range_iterator)
	-> (if consteval (typeof lhs != typeof rhs) {
		(consteval __builtin_comptime_compile_error(__builtin_comptime_concatenate_strs(
			"mismatched iterator types '",
			__builtin_typename_as_str(typeof lhs),
			"' and '",
			__builtin_typename_as_str(typeof rhs),
			"' in 'function __builtin_integer_range_iterator_equals'",
		)));
	} else {}, bool);
@__builtin function __builtin_integer_range_iterator_not_equals(lhs: __integer_range_iterator, rhs: __integer_range_iterator)
	-> (if consteval (typeof lhs != typeof rhs) {
		(consteval __builtin_comptime_compile_error(__builtin_comptime_concatenate_strs(
			"mismatched iterator types '",
			__builtin_typename_as_str(typeof lhs),
			"' and '",
			__builtin_typename_as_str(typeof rhs),
			"' in 'function __builtin_integer_range_iterator_not_equals'",
		)));
	} else {}, bool);
@__builtin function __builtin_integer_range_iterator_plus_plus(it: &mut __integer_range_iterator) -> typeof it;
@__builtin function __builtin_integer_range_iterator_minus_minus(it: &mut __integer_range_iterator) -> typeof it;

@__builtin export function __builtin_integer_range_inclusive_begin_iterator(range: __integer_range_inclusive) -> (typeof range).__begin_iterator;
@__builtin export function __builtin_integer_range_inclusive_end_iterator(range: __integer_range_inclusive) -> (typeof range).__end_iterator;
@__builtin function __builtin_integer_range_inclusive_iterator_dereference(it: #__integer_range_inclusive_iterator) -> (typeof it).__value_type;
@__builtin function __builtin_integer_range_inclusive_iterator_left_equals(lhs: #__integer_range_inclusive_iterator, rhs: __integer_range_inclusive_end_iterator) -> bool;
@__builtin function __builtin_integer_range_inclusive_iterator_right_equals(lhs: __integer_range_inclusive_end_iterator, rhs: #__integer_range_inclusive_iterator) -> bool;
@__builtin function __builtin_integer_range_inclusive_iterator_left_not_equals(lhs: #__integer_range_inclusive_iterator, rhs: __integer_range_inclusive_end_iterator) -> bool;
@__builtin function __builtin_integer_range_inclusive_iterator_right_not_equals(lhs: __integer_range_inclusive_end_iterator, rhs: #__integer_range_inclusive_iterator) -> bool;
@__builtin function __builtin_integer_range_inclusive_iterator_plus_plus(it: &mut __integer_range_inclusive_iterator) -> typeof it;

@__builtin function __builtin_integer_range_from_begin_iterator(range: __integer_range_from) -> (typeof range).__begin_iterator;
@__builtin function __builtin_integer_range_from_end_iterator(range: __integer_range_from) -> (typeof range).__end_iterator;
@__builtin function __builtin_integer_range_from_iterator_dereference(it: __integer_range_from_iterator) -> (typeof it).__value_type;
@__builtin function __builtin_integer_range_from_iterator_left_equals(lhs: __integer_range_from_iterator, rhs: __integer_range_from_end_iterator) -> bool;
@__builtin function __builtin_integer_range_from_iterator_right_equals(lhs: __integer_range_from_end_iterator, rhs: __integer_range_from_iterator) -> bool;
@__builtin function __builtin_integer_range_from_iterator_left_not_equals(lhs: __integer_range_from_iterator, rhs: __integer_range_from_end_iterator) -> bool;
@__builtin function __builtin_integer_range_from_iterator_right_not_equals(lhs: __integer_range_from_end_iterator, rhs: __integer_range_from_iterator) -> bool;
@__builtin function __builtin_integer_range_from_iterator_plus_plus(it: &mut __integer_range_from_iterator) -> typeof it;

@__builtin export function __builtin_optional_get_value_ref(value: &?auto)
	-> &__builtin_remove_optional(__builtin_remove_reference(typeof value));
@__builtin export function __builtin_optional_get_mut_value_ref(value: &mut ?auto)
	-> &mut __builtin_remove_optional(__builtin_remove_mut(__builtin_remove_reference(typeof value)));
@__builtin export function __builtin_optional_get_value(value: ?##auto)
	-> __builtin_remove_optional(typeof value);

@__builtin export function __builtin_pointer_cast(T: *typename, ptr: *void) -> T;
@__builtin export function __builtin_pointer_to_int(ptr: ?*void) -> usize;
@__builtin export function __builtin_int_to_pointer(T: *typename, n: usize) -> T;
@__builtin export function __builtin_enum_value(v: auto)
	-> (if consteval (!__builtin_is_enum(typeof v)) {
		((consteval __builtin_comptime_compile_error(__builtin_comptime_concatenate_strs(
			"invalid type '",
			__builtin_typename_as_str(typeof v),
<<<<<<< HEAD
			"' in 'function __builtin_enum_value'",
		))), int32)
=======
			"' in 'function __builtin_enum_value'"
		))), i32)
>>>>>>> 7c6fbd27
	} else {
		__builtin_enum_underlying_type(typeof v)
	});

@__builtin export function __builtin_destruct_value(value: &mut auto);
@__builtin export function __builtin_inplace_construct(ptr: *mut auto, val: auto)
	-> (if consteval (__builtin_remove_mut(__builtin_remove_pointer(typeof ptr)) != typeof val) {
		(consteval __builtin_comptime_compile_error(__builtin_comptime_concatenate_strs(
			"value of type '",
			__builtin_typename_as_str(typeof val),
			"' doesn't match the pointer type '",
			__builtin_typename_as_str(typeof ptr),
			"' in 'function __builtin_inplace_construct'",
		)));
	} else {}, void);
@__builtin export function __builtin_swap(lhs: &mut auto, rhs: &mut auto)
	-> (if consteval (typeof lhs != typeof rhs) {
		(consteval __builtin_comptime_compile_error(__builtin_comptime_concatenate_strs(
			"different types '",
			__builtin_typename_as_str(typeof lhs),
			"' and '",
			__builtin_typename_as_str(typeof rhs),
			"' in 'function __builtin_swap'",
		)));
	} else {}, void);

@__builtin export function __builtin_is_comptime() -> bool;
@__builtin export consteval function __builtin_is_option_set(option: str) -> bool;

@__builtin export function __builtin_panic(message: str);

@__builtin export consteval function __builtin_comptime_malloc(T: typename, count: usize) -> *mut T;
@__builtin export consteval function __builtin_comptime_free(ptr: ?*mut void);

@__builtin export consteval function __builtin_comptime_print(s: str);

@__builtin export consteval function __builtin_comptime_compile_error(message: str);
@__builtin export consteval function __builtin_comptime_compile_warning(message: str);

@__builtin consteval function __builtin_comptime_add_global_array_data(begin: *auto, end: *auto)
	-> (if consteval (typeof begin != typeof end) {
		(consteval __builtin_comptime_compile_error(__builtin_comptime_concatenate_strs(
			"mismatched pointer types '",
			__builtin_typename_as_str(typeof begin),
			"' and '",
			__builtin_typename_as_str(typeof end),
			"' in '__builtin_comptime_add_global_data'",
		)));
	} else {}, typeof begin);
@__builtin export consteval function __builtin_comptime_create_global_string(s: str) -> str
{
	if (__builtin_str_size(s) == 0)
	{
		return "";
	}
	else
	{
		let global_begin = __builtin_comptime_add_global_array_data(
			__builtin_optional_get_value(s._begin),
			__builtin_optional_get_value(s._end),
		);
		return __builtin_str_from_ptrs(global_begin, global_begin + __builtin_str_size(s));
	}
}

@__builtin consteval function __builtin_comptime_concatenate_strs(s: ...consteval str) -> str;

@__builtin export consteval function __builtin_typename_as_str(T: typename) -> str;

@__builtin export consteval function __builtin_is_mut(T: typename) -> bool;
@__builtin export consteval function __builtin_is_consteval(T: typename) -> bool;
@__builtin export consteval function __builtin_is_pointer(T: typename) -> bool;
@__builtin export consteval function __builtin_is_optional(T: typename) -> bool;
@__builtin export consteval function __builtin_is_reference(T: typename) -> bool;
@__builtin export consteval function __builtin_is_move_reference(T: typename) -> bool;
@__builtin export consteval function __builtin_is_slice(T: typename) -> bool;
@__builtin export consteval function __builtin_is_array(T: typename) -> bool;
@__builtin export consteval function __builtin_is_tuple(T: typename) -> bool;
@__builtin export consteval function __builtin_is_enum(T: typename) -> bool;

@__builtin export consteval function __builtin_remove_mut(T: typename) -> typename;
@__builtin export consteval function __builtin_remove_consteval(T: typename) -> typename;
@__builtin export consteval function __builtin_remove_pointer(T: typename) -> typename;
@__builtin export consteval function __builtin_remove_optional(T: typename) -> typename;
@__builtin export consteval function __builtin_remove_reference(T: typename) -> typename;
@__builtin export consteval function __builtin_remove_move_reference(T: typename) -> typename;
@__builtin export consteval function __builtin_slice_value_type(T: typename) -> typename;
@__builtin export consteval function __builtin_array_value_type(T: typename) -> typename;
@__builtin export consteval function __builtin_tuple_value_type(T: typename, index: consteval usize) -> typename;
@__builtin export consteval function __builtin_concat_tuple_types(lhs: typename, rhs: typename) -> typename;
@__builtin export consteval function __builtin_enum_underlying_type(T: typename) -> typename;

@__builtin export consteval function __builtin_is_default_constructible(T: typename) -> bool;
@__builtin export consteval function __builtin_is_copy_constructible(T: typename) -> bool;
@__builtin export consteval function __builtin_is_trivially_copy_constructible(T: typename) -> bool;
@__builtin export consteval function __builtin_is_move_constructible(T: typename) -> bool;
@__builtin export consteval function __builtin_is_trivially_move_constructible(T: typename) -> bool;
@__builtin export consteval function __builtin_is_trivially_destructible(T: typename) -> bool;
@__builtin export consteval function __builtin_is_trivially_move_destructible(T: typename) -> bool;
@__builtin export consteval function __builtin_is_trivially_relocatable(T: typename) -> bool;
@__builtin export consteval function __builtin_is_trivial(T: typename) -> bool;

@__builtin export function __builtin_create_initialized_array(T: [??: typename], value: ##auto)
	-> (if consteval (__builtin_array_value_type(T) != __builtin_remove_mut(__builtin_remove_reference(typeof value))) {
		(consteval __builtin_comptime_compile_error(__builtin_comptime_concatenate_strs(
			"mismatched array type '",
			__builtin_typename_as_str(T),
			"' and value type '",
			__builtin_typename_as_str(__builtin_remove_mut(__builtin_remove_reference(typeof value))),
			"' in '__builtin_create_initialized_array'",
		)));
	} else {}, T);

@__builtin export function __builtin_trivially_copy_values(dest: ?*mut auto, source: ?*auto, count: usize)
	-> (if consteval (__builtin_remove_mut(__builtin_remove_pointer(__builtin_remove_optional(typeof dest))) != __builtin_remove_pointer(__builtin_remove_optional(typeof source))) {
		(consteval __builtin_comptime_compile_error(__builtin_comptime_concatenate_strs(
			"mismatched pointer types '",
			__builtin_typename_as_str(typeof dest),
			"' and '",
			__builtin_typename_as_str(typeof source),
			"' in '__builtin_trivially_copy_values'",
		)));
	} else if consteval (!__builtin_is_trivially_copy_constructible(__builtin_remove_pointer(__builtin_remove_optional(typeof dest)))) {
		(consteval __builtin_comptime_compile_error(__builtin_comptime_concatenate_strs(
			"value type '",
			__builtin_typename_as_str(__builtin_remove_pointer(__builtin_remove_optional(typeof dest))),
			"' is not trivially copy constructible in '__builtin_trivially_copy_values'",
		)));
	} else {}, void);

@__builtin export function __builtin_trivially_copy_overlapping_values(dest: ?*mut auto, source: ?*auto, count: usize)
	-> (if consteval (__builtin_remove_mut(__builtin_remove_pointer(__builtin_remove_optional(typeof dest))) != __builtin_remove_pointer(__builtin_remove_optional(typeof source))) {
		(consteval __builtin_comptime_compile_error(__builtin_comptime_concatenate_strs(
			"mismatched pointer types '",
			__builtin_typename_as_str(typeof dest),
			"' and '",
			__builtin_typename_as_str(typeof source),
			"' in '__builtin_trivially_copy_overlapping_values'",
		)));
	} else if consteval (!__builtin_is_trivially_copy_constructible(__builtin_remove_pointer(__builtin_remove_optional(typeof dest)))) {
		(consteval __builtin_comptime_compile_error(__builtin_comptime_concatenate_strs(
			"value type '",
			__builtin_typename_as_str(__builtin_remove_pointer(__builtin_remove_optional(typeof dest))),
			"' is not trivially copy constructible in '__builtin_trivially_copy_overlapping_values'",
		)));
	} else if consteval (!__builtin_is_trivially_destructible(__builtin_remove_pointer(__builtin_remove_optional(typeof dest)))) {
		(consteval __builtin_comptime_compile_error(__builtin_comptime_concatenate_strs(
			"value type '",
			__builtin_typename_as_str(__builtin_remove_pointer(__builtin_remove_optional(typeof dest))),
			"' is not trivially destructible in '__builtin_trivially_copy_overlapping_values'",
		)));
	} else {}, void);

@__builtin export function __builtin_trivially_relocate_values(dest: ?*mut auto, source: ?*mut auto, count: usize)
	-> (if consteval (typeof dest != typeof source) {
		(consteval __builtin_comptime_compile_error(__builtin_comptime_concatenate_strs(
			"mismatched pointer types '",
			__builtin_typename_as_str(typeof dest),
			"' and '",
			__builtin_typename_as_str(typeof source),
			"' in '__builtin_trivially_relocate_values'",
		)));
	} else if consteval (!__builtin_is_trivially_relocatable(__builtin_remove_pointer(__builtin_remove_optional(typeof dest)))) {
		(consteval __builtin_comptime_compile_error(__builtin_comptime_concatenate_strs(
			"value type '",
			__builtin_typename_as_str(__builtin_remove_pointer(__builtin_remove_optional(typeof dest))),
			"' is not trivially relocatable in '__builtin_trivially_relocate_values'",
		)));
	} else {}, void);

@__builtin export function __builtin_trivially_set_values(dest: ?*mut auto, value: auto, count: usize)
	-> (if consteval (__builtin_remove_mut(__builtin_remove_pointer(__builtin_remove_optional(typeof dest))) != typeof value) {
		(consteval __builtin_comptime_compile_error(__builtin_comptime_concatenate_strs(
			"mismatched pointer type '",
			__builtin_typename_as_str(typeof dest),
			"' and value type '",
			__builtin_typename_as_str(typeof value),
			"' in '__builtin_trivially_set_values'",
		)));
	} else if consteval (!__builtin_is_trivially_copy_constructible(typeof value)) {
		(consteval __builtin_comptime_compile_error(__builtin_comptime_concatenate_strs(
			"value type '",
			__builtin_typename_as_str(typeof value),
			"' is not trivially copy constructible in '__builtin_trivially_set_values'",
		)));
	} else if consteval (!__builtin_is_trivially_destructible(typeof value)) {
		(consteval __builtin_comptime_compile_error(__builtin_comptime_concatenate_strs(
			"value type '",
			__builtin_typename_as_str(typeof value),
			"' is not trivially destructible in '__builtin_trivially_set_values'",
		)));
	} else {}, void);

@__builtin export function __builtin_bit_cast(T: typename, value: auto) -> T;

@__builtin export function __builtin_trap();

@__builtin export function __builtin_memcpy(dest: ?*mut void, src: ?*void, n: usize);
@__builtin export function __builtin_memmove(dest: ?*mut void, src: ?*void, n: usize);
@__builtin export function __builtin_memset(dest: ?*mut void, val: u8, n: usize);

@__builtin export function __builtin_isnan_f32(x: f32) -> bool;
@__builtin export function __builtin_isnan_f64(x: f64) -> bool;
@__builtin export function __builtin_isinf_f32(x: f32) -> bool;
@__builtin export function __builtin_isinf_f64(x: f64) -> bool;
@__builtin export function __builtin_isfinite_f32(x: f32) -> bool;
@__builtin export function __builtin_isfinite_f64(x: f64) -> bool;
@__builtin export function __builtin_isnormal_f32(x: f32) -> bool;
@__builtin export function __builtin_isnormal_f64(x: f64) -> bool;
@__builtin export function __builtin_issubnormal_f32(x: f32) -> bool;
@__builtin export function __builtin_issubnormal_f64(x: f64) -> bool;
@__builtin export function __builtin_iszero_f32(x: f32) -> bool;
@__builtin export function __builtin_iszero_f64(x: f64) -> bool;

@__builtin @symbol_name("nextafterf") export function __builtin_nextafter_f32(from: f32, to: f32) -> f32;
@__builtin @symbol_name("nextafter")  export function __builtin_nextafter_f64(from: f64, to: f64) -> f64;

@__builtin export function __builtin_nextup_f32(x: f32) -> f32
{
	let is_nan_or_inf = __builtin_isnan_f32(x) || x == f32.inf;
	let is_zero = x == 0.0f32;

	let x_bits = __builtin_bit_cast(u32, x);
	let abs_x_bits = __builtin_bit_cast(u32, __builtin_abs_f32(x));
	let normalized_zero = if (is_zero) { abs_x_bits } else { x_bits };
	let d = __builtin_arithmetic_shift_right_u32(normalized_zero, 31) | 1u32;
	let finite_result = ((normalized_zero + d));
	let result = if (is_nan_or_inf) { x_bits } else { finite_result };
	return __builtin_bit_cast(f32, result);
}

@__builtin export function __builtin_nextup_f64(x: f64) -> f64
{
	let is_nan_or_inf = __builtin_isnan_f64(x) || x == f64.inf;
	let is_zero = x == 0.0f64;

	let x_bits = __builtin_bit_cast(u64, x);
	let abs_x_bits = __builtin_bit_cast(u64, __builtin_abs_f64(x));
	let normalized_zero = if (is_zero) { abs_x_bits } else { x_bits };
	let d = __builtin_arithmetic_shift_right_u64(normalized_zero, 63) | 1u64;
	let finite_result = ((normalized_zero + d));
	let result = if (is_nan_or_inf) { x_bits } else { finite_result };
	return __builtin_bit_cast(f64, result);
}

@__builtin export function __builtin_nextdown_f32(x: f32) -> f32
{
	let is_nan_or_inf = __builtin_isnan_f32(x) || x == -f32.inf;
	let is_zero = x == 0.0f32;

	let x_bits = __builtin_bit_cast(u32, x);
	let negative_x_bits = __builtin_bit_cast(u32, -__builtin_abs_f32(x));
	let normalized_zero = if (is_zero) { negative_x_bits } else { x_bits };
	let d = __builtin_arithmetic_shift_right_u32(normalized_zero, 31) | 1u32;
	let finite_result = ((normalized_zero - d));
	let result = if (is_nan_or_inf) { x_bits } else { finite_result };
	return __builtin_bit_cast(f32, result);
}

@__builtin export function __builtin_nextdown_f64(x: f64) -> f64
{
	let is_nan_or_inf = __builtin_isnan_f64(x) || x == -f64.inf;
	let is_zero = x == 0.0f64;

	let x_bits = __builtin_bit_cast(u64, x);
	let negative_x_bits = __builtin_bit_cast(u64, -__builtin_abs_f64(x));
	let normalized_zero = if (is_zero) { negative_x_bits } else { x_bits };
	let d = __builtin_arithmetic_shift_right_u64(normalized_zero, 63) | 1u64;
	let finite_result = ((normalized_zero - d));
	let result = if (is_nan_or_inf) { x_bits } else { finite_result };
	return __builtin_bit_cast(f64, result);
}

<<<<<<< HEAD
@__builtin export function __builtin_abs_i8(n: int8)   -> int8;
@__builtin export function __builtin_abs_i16(n: int16) -> int16;
@__builtin export function __builtin_abs_i32(n: int32) -> int32;
@__builtin export function __builtin_abs_i64(n: int64) -> int64;
@__builtin export function __builtin_abs_f32(x: float32) -> float32;
@__builtin export function __builtin_abs_f64(x: float64) -> float64;

@__builtin export function __builtin_min_i8 (a: int8,  b: int8)  -> int8;
@__builtin export function __builtin_min_i16(a: int16, b: int16) -> int16;
@__builtin export function __builtin_min_i32(a: int32, b: int32) -> int32;
@__builtin export function __builtin_min_i64(a: int64, b: int64) -> int64;
@__builtin export function __builtin_min_u8 (a: uint8,  b: uint8)  -> uint8;
@__builtin export function __builtin_min_u16(a: uint16, b: uint16) -> uint16;
@__builtin export function __builtin_min_u32(a: uint32, b: uint32) -> uint32;
@__builtin export function __builtin_min_u64(a: uint64, b: uint64) -> uint64;
@__builtin export function __builtin_min_f32(a: float32, b: float32) -> float32;
@__builtin export function __builtin_min_f64(a: float64, b: float64) -> float64;

@__builtin export function __builtin_max_i8 (a: int8,  b: int8)  -> int8;
@__builtin export function __builtin_max_i16(a: int16, b: int16) -> int16;
@__builtin export function __builtin_max_i32(a: int32, b: int32) -> int32;
@__builtin export function __builtin_max_i64(a: int64, b: int64) -> int64;
@__builtin export function __builtin_max_u8 (a: uint8,  b: uint8)  -> uint8;
@__builtin export function __builtin_max_u16(a: uint16, b: uint16) -> uint16;
@__builtin export function __builtin_max_u32(a: uint32, b: uint32) -> uint32;
@__builtin export function __builtin_max_u64(a: uint64, b: uint64) -> uint64;
@__builtin export function __builtin_max_f32(a: float32, b: float32) -> float32;
@__builtin export function __builtin_max_f64(a: float64, b: float64) -> float64;

@__builtin @symbol_name("expf") export function __builtin_exp_f32(x: float32) -> float32;
@__builtin @symbol_name("exp")  export function __builtin_exp_f64(x: float64) -> float64;
@__builtin @symbol_name("exp2f") export function __builtin_exp2_f32(x: float32) -> float32;
@__builtin @symbol_name("exp2")  export function __builtin_exp2_f64(x: float64) -> float64;
@__builtin @symbol_name("expm1f") export function __builtin_expm1_f32(x: float32) -> float32;
@__builtin @symbol_name("expm1")  export function __builtin_expm1_f64(x: float64) -> float64;
@__builtin @symbol_name("logf") export function __builtin_log_f32(x: float32) -> float32;
@__builtin @symbol_name("log")  export function __builtin_log_f64(x: float64) -> float64;
@__builtin @symbol_name("log2f") export function __builtin_log2_f32(x: float32) -> float32;
@__builtin @symbol_name("log2")  export function __builtin_log2_f64(x: float64) -> float64;
@__builtin @symbol_name("log10f") export function __builtin_log10_f32(x: float32) -> float32;
@__builtin @symbol_name("log10")  export function __builtin_log10_f64(x: float64) -> float64;
@__builtin @symbol_name("log1pf") export function __builtin_log1p_f32(x: float32) -> float32;
@__builtin @symbol_name("log1p")  export function __builtin_log1p_f64(x: float64) -> float64;

@__builtin @symbol_name("sqrtf") export function __builtin_sqrt_f32(x: float32) -> float32;
@__builtin @symbol_name("sqrt")  export function __builtin_sqrt_f64(x: float64) -> float64;
@__builtin @symbol_name("cbrtf") export function __builtin_cbrt_f32(x: float32) -> float32;
@__builtin @symbol_name("cbrt")  export function __builtin_cbrt_f64(x: float64) -> float64;
@__builtin @symbol_name("powf") export function __builtin_pow_f32(x: float32, y: float32) -> float32;
@__builtin @symbol_name("pow")  export function __builtin_pow_f64(x: float64, y: float64) -> float64;
@__builtin @symbol_name("hypotf") export function __builtin_hypot_f32(x: float32, y: float32) -> float32;
@__builtin @symbol_name("hypot")  export function __builtin_hypot_f64(x: float64, y: float64) -> float64;

@__builtin @symbol_name("sinf") export function __builtin_sin_f32(x: float32) -> float32;
@__builtin @symbol_name("sin")  export function __builtin_sin_f64(x: float64) -> float64;
@__builtin @symbol_name("cosf") export function __builtin_cos_f32(x: float32) -> float32;
@__builtin @symbol_name("cos")  export function __builtin_cos_f64(x: float64) -> float64;
@__builtin @symbol_name("tanf") export function __builtin_tan_f32(x: float32) -> float32;
@__builtin @symbol_name("tan")  export function __builtin_tan_f64(x: float64) -> float64;
@__builtin @symbol_name("asinf") export function __builtin_asin_f32(x: float32) -> float32;
@__builtin @symbol_name("asin")  export function __builtin_asin_f64(x: float64) -> float64;
@__builtin @symbol_name("acosf") export function __builtin_acos_f32(x: float32) -> float32;
@__builtin @symbol_name("acos")  export function __builtin_acos_f64(x: float64) -> float64;
@__builtin @symbol_name("atanf") export function __builtin_atan_f32(x: float32) -> float32;
@__builtin @symbol_name("atan")  export function __builtin_atan_f64(x: float64) -> float64;
@__builtin @symbol_name("atan2f") export function __builtin_atan2_f32(y: float32, x: float32) -> float32;
@__builtin @symbol_name("atan2")  export function __builtin_atan2_f64(y: float64, x: float64) -> float64;

@__builtin @symbol_name("sinhf") export function __builtin_sinh_f32(x: float32) -> float32;
@__builtin @symbol_name("sinh")  export function __builtin_sinh_f64(x: float64) -> float64;
@__builtin @symbol_name("coshf") export function __builtin_cosh_f32(x: float32) -> float32;
@__builtin @symbol_name("cosh")  export function __builtin_cosh_f64(x: float64) -> float64;
@__builtin @symbol_name("tanhf") export function __builtin_tanh_f32(x: float32) -> float32;
@__builtin @symbol_name("tanh")  export function __builtin_tanh_f64(x: float64) -> float64;
@__builtin @symbol_name("asinhf") export function __builtin_asinh_f32(x: float32) -> float32;
@__builtin @symbol_name("asinh")  export function __builtin_asinh_f64(x: float64) -> float64;
@__builtin @symbol_name("acoshf") export function __builtin_acosh_f32(x: float32) -> float32;
@__builtin @symbol_name("acosh")  export function __builtin_acosh_f64(x: float64) -> float64;
@__builtin @symbol_name("atanhf") export function __builtin_atanh_f32(x: float32) -> float32;
@__builtin @symbol_name("atanh")  export function __builtin_atanh_f64(x: float64) -> float64;

@__builtin @symbol_name("erff") export function __builtin_erf_f32(x: float32) -> float32;
@__builtin @symbol_name("erf")  export function __builtin_erf_f64(x: float64) -> float64;
@__builtin @symbol_name("erfcf") export function __builtin_erfc_f32(x: float32) -> float32;
@__builtin @symbol_name("erfc")  export function __builtin_erfc_f64(x: float64) -> float64;
@__builtin @symbol_name("tgammaf") export function __builtin_tgamma_f32(x: float32) -> float32;
@__builtin @symbol_name("tgamma")  export function __builtin_tgamma_f64(x: float64) -> float64;
@__builtin @symbol_name("lgammaf") export function __builtin_lgamma_f32(x: float32) -> float32;
@__builtin @symbol_name("lgamma")  export function __builtin_lgamma_f64(x: float64) -> float64;

@__builtin export function __builtin_bitreverse_u8 (n: uint8)  -> uint8;
@__builtin export function __builtin_bitreverse_u16(n: uint16) -> uint16;
@__builtin export function __builtin_bitreverse_u32(n: uint32) -> uint32;
@__builtin export function __builtin_bitreverse_u64(n: uint64) -> uint64;
@__builtin export function __builtin_popcount_u8 (n: uint8)  -> uint8;
@__builtin export function __builtin_popcount_u16(n: uint16) -> uint16;
@__builtin export function __builtin_popcount_u32(n: uint32) -> uint32;
@__builtin export function __builtin_popcount_u64(n: uint64) -> uint64;
@__builtin export function __builtin_byteswap_u16(n: uint16) -> uint16;
@__builtin export function __builtin_byteswap_u32(n: uint32) -> uint32;
@__builtin export function __builtin_byteswap_u64(n: uint64) -> uint64;

@__builtin export function __builtin_clz_u8 (n: uint8)  -> uint8;
@__builtin export function __builtin_clz_u16(n: uint16) -> uint16;
@__builtin export function __builtin_clz_u32(n: uint32) -> uint32;
@__builtin export function __builtin_clz_u64(n: uint64) -> uint64;
@__builtin export function __builtin_ctz_u8 (n: uint8)  -> uint8;
@__builtin export function __builtin_ctz_u16(n: uint16) -> uint16;
@__builtin export function __builtin_ctz_u32(n: uint32) -> uint32;
@__builtin export function __builtin_ctz_u64(n: uint64) -> uint64;
@__builtin export function __builtin_fshl_u8 (a: uint8,  b: uint8,  amount: uint8)  -> uint8;
@__builtin export function __builtin_fshl_u16(a: uint16, b: uint16, amount: uint16) -> uint16;
@__builtin export function __builtin_fshl_u32(a: uint32, b: uint32, amount: uint32) -> uint32;
@__builtin export function __builtin_fshl_u64(a: uint64, b: uint64, amount: uint64) -> uint64;
@__builtin export function __builtin_fshr_u8 (a: uint8,  b: uint8,  amount: uint8)  -> uint8;
@__builtin export function __builtin_fshr_u16(a: uint16, b: uint16, amount: uint16) -> uint16;
@__builtin export function __builtin_fshr_u32(a: uint32, b: uint32, amount: uint32) -> uint32;
@__builtin export function __builtin_fshr_u64(a: uint64, b: uint64, amount: uint64) -> uint64;

@__builtin export function __builtin_arithmetic_shift_right_u8 (n: uint8,  amount: uint8)  -> uint8;
@__builtin export function __builtin_arithmetic_shift_right_u16(n: uint16, amount: uint16) -> uint16;
@__builtin export function __builtin_arithmetic_shift_right_u32(n: uint32, amount: uint32) -> uint32;
@__builtin export function __builtin_arithmetic_shift_right_u64(n: uint64, amount: uint64) -> uint64;
=======
@__builtin export function __builtin_abs_i8 (n: i8)  -> i8;
@__builtin export function __builtin_abs_i16(n: i16) -> i16;
@__builtin export function __builtin_abs_i32(n: i32) -> i32;
@__builtin export function __builtin_abs_i64(n: i64) -> i64;
@__builtin export function __builtin_abs_f32(x: f32) -> f32;
@__builtin export function __builtin_abs_f64(x: f64) -> f64;

@__builtin export function __builtin_min_i8 (a: i8,  b: i8)  -> i8;
@__builtin export function __builtin_min_i16(a: i16, b: i16) -> i16;
@__builtin export function __builtin_min_i32(a: i32, b: i32) -> i32;
@__builtin export function __builtin_min_i64(a: i64, b: i64) -> i64;
@__builtin export function __builtin_min_u8 (a: u8,  b: u8)  -> u8;
@__builtin export function __builtin_min_u16(a: u16, b: u16) -> u16;
@__builtin export function __builtin_min_u32(a: u32, b: u32) -> u32;
@__builtin export function __builtin_min_u64(a: u64, b: u64) -> u64;
@__builtin export function __builtin_min_f32(a: f32, b: f32) -> f32;
@__builtin export function __builtin_min_f64(a: f64, b: f64) -> f64;

@__builtin export function __builtin_max_i8 (a: i8,  b: i8)  -> i8;
@__builtin export function __builtin_max_i16(a: i16, b: i16) -> i16;
@__builtin export function __builtin_max_i32(a: i32, b: i32) -> i32;
@__builtin export function __builtin_max_i64(a: i64, b: i64) -> i64;
@__builtin export function __builtin_max_u8 (a: u8,  b: u8)  -> u8;
@__builtin export function __builtin_max_u16(a: u16, b: u16) -> u16;
@__builtin export function __builtin_max_u32(a: u32, b: u32) -> u32;
@__builtin export function __builtin_max_u64(a: u64, b: u64) -> u64;
@__builtin export function __builtin_max_f32(a: f32, b: f32) -> f32;
@__builtin export function __builtin_max_f64(a: f64, b: f64) -> f64;

@__builtin @symbol_name("expf") export function __builtin_exp_f32(x: f32) -> f32;
@__builtin @symbol_name("exp")  export function __builtin_exp_f64(x: f64) -> f64;
@__builtin @symbol_name("exp2f") export function __builtin_exp2_f32(x: f32) -> f32;
@__builtin @symbol_name("exp2")  export function __builtin_exp2_f64(x: f64) -> f64;
@__builtin @symbol_name("expm1f") export function __builtin_expm1_f32(x: f32) -> f32;
@__builtin @symbol_name("expm1")  export function __builtin_expm1_f64(x: f64) -> f64;
@__builtin @symbol_name("logf") export function __builtin_log_f32(x: f32) -> f32;
@__builtin @symbol_name("log")  export function __builtin_log_f64(x: f64) -> f64;
@__builtin @symbol_name("log10f") export function __builtin_log10_f32(x: f32) -> f32;
@__builtin @symbol_name("log10")  export function __builtin_log10_f64(x: f64) -> f64;
@__builtin @symbol_name("log2f") export function __builtin_log2_f32(x: f32) -> f32;
@__builtin @symbol_name("log2")  export function __builtin_log2_f64(x: f64) -> f64;
@__builtin @symbol_name("log1pf") export function __builtin_log1p_f32(x: f32) -> f32;
@__builtin @symbol_name("log1p")  export function __builtin_log1p_f64(x: f64) -> f64;

@__builtin @symbol_name("sqrtf") export function __builtin_sqrt_f32(x: f32) -> f32;
@__builtin @symbol_name("sqrt")  export function __builtin_sqrt_f64(x: f64) -> f64;
@__builtin @symbol_name("powf") export function __builtin_pow_f32(x: f32, y: f32) -> f32;
@__builtin @symbol_name("pow")  export function __builtin_pow_f64(x: f64, y: f64) -> f64;
@__builtin @symbol_name("cbrtf") export function __builtin_cbrt_f32(x: f32) -> f32;
@__builtin @symbol_name("cbrt")  export function __builtin_cbrt_f64(x: f64) -> f64;
@__builtin @symbol_name("hypotf") export function __builtin_hypot_f32(x: f32, y: f32) -> f32;
@__builtin @symbol_name("hypot")  export function __builtin_hypot_f64(x: f64, y: f64) -> f64;

@__builtin @symbol_name("sinf") export function __builtin_sin_f32(x: f32) -> f32;
@__builtin @symbol_name("sin")  export function __builtin_sin_f64(x: f64) -> f64;
@__builtin @symbol_name("cosf") export function __builtin_cos_f32(x: f32) -> f32;
@__builtin @symbol_name("cos")  export function __builtin_cos_f64(x: f64) -> f64;
@__builtin @symbol_name("tanf") export function __builtin_tan_f32(x: f32) -> f32;
@__builtin @symbol_name("tan")  export function __builtin_tan_f64(x: f64) -> f64;
@__builtin @symbol_name("asinf") export function __builtin_asin_f32(x: f32) -> f32;
@__builtin @symbol_name("asin")  export function __builtin_asin_f64(x: f64) -> f64;
@__builtin @symbol_name("acosf") export function __builtin_acos_f32(x: f32) -> f32;
@__builtin @symbol_name("acos")  export function __builtin_acos_f64(x: f64) -> f64;
@__builtin @symbol_name("atanf") export function __builtin_atan_f32(x: f32) -> f32;
@__builtin @symbol_name("atan")  export function __builtin_atan_f64(x: f64) -> f64;
@__builtin @symbol_name("atan2f") export function __builtin_atan2_f32(y: f32, x: f32) -> f32;
@__builtin @symbol_name("atan2")  export function __builtin_atan2_f64(y: f64, x: f64) -> f64;

@__builtin @symbol_name("sinhf") export function __builtin_sinh_f32(x: f32) -> f32;
@__builtin @symbol_name("sinh")  export function __builtin_sinh_f64(x: f64) -> f64;
@__builtin @symbol_name("coshf") export function __builtin_cosh_f32(x: f32) -> f32;
@__builtin @symbol_name("cosh")  export function __builtin_cosh_f64(x: f64) -> f64;
@__builtin @symbol_name("tanhf") export function __builtin_tanh_f32(x: f32) -> f32;
@__builtin @symbol_name("tanh")  export function __builtin_tanh_f64(x: f64) -> f64;
@__builtin @symbol_name("asinhf") export function __builtin_asinh_f32(x: f32) -> f32;
@__builtin @symbol_name("asinh")  export function __builtin_asinh_f64(x: f64) -> f64;
@__builtin @symbol_name("acoshf") export function __builtin_acosh_f32(x: f32) -> f32;
@__builtin @symbol_name("acosh")  export function __builtin_acosh_f64(x: f64) -> f64;
@__builtin @symbol_name("atanhf") export function __builtin_atanh_f32(x: f32) -> f32;
@__builtin @symbol_name("atanh")  export function __builtin_atanh_f64(x: f64) -> f64;

@__builtin @symbol_name("erff") export function __builtin_erf_f32(x: f32) -> f32;
@__builtin @symbol_name("erf")  export function __builtin_erf_f64(x: f64) -> f64;
@__builtin @symbol_name("erfcf") export function __builtin_erfc_f32(x: f32) -> f32;
@__builtin @symbol_name("erfc")  export function __builtin_erfc_f64(x: f64) -> f64;
@__builtin @symbol_name("tgammaf") export function __builtin_tgamma_f32(x: f32) -> f32;
@__builtin @symbol_name("tgamma")  export function __builtin_tgamma_f64(x: f64) -> f64;
@__builtin @symbol_name("lgammaf") export function __builtin_lgamma_f32(x: f32) -> f32;
@__builtin @symbol_name("lgamma")  export function __builtin_lgamma_f64(x: f64) -> f64;

@__builtin export function __builtin_bitreverse_u8 (n: u8)  -> u8;
@__builtin export function __builtin_bitreverse_u16(n: u16) -> u16;
@__builtin export function __builtin_bitreverse_u32(n: u32) -> u32;
@__builtin export function __builtin_bitreverse_u64(n: u64) -> u64;
@__builtin export function __builtin_popcount_u8 (n: u8)  -> u8;
@__builtin export function __builtin_popcount_u16(n: u16) -> u16;
@__builtin export function __builtin_popcount_u32(n: u32) -> u32;
@__builtin export function __builtin_popcount_u64(n: u64) -> u64;
@__builtin export function __builtin_byteswap_u16(n: u16) -> u16;
@__builtin export function __builtin_byteswap_u32(n: u32) -> u32;
@__builtin export function __builtin_byteswap_u64(n: u64) -> u64;

@__builtin export function __builtin_clz_u8 (n: u8)  -> u8;
@__builtin export function __builtin_clz_u16(n: u16) -> u16;
@__builtin export function __builtin_clz_u32(n: u32) -> u32;
@__builtin export function __builtin_clz_u64(n: u64) -> u64;
@__builtin export function __builtin_ctz_u8 (n: u8)  -> u8;
@__builtin export function __builtin_ctz_u16(n: u16) -> u16;
@__builtin export function __builtin_ctz_u32(n: u32) -> u32;
@__builtin export function __builtin_ctz_u64(n: u64) -> u64;
@__builtin export function __builtin_fshl_u8 (a: u8,  b: u8,  amount: u8)  -> u8;
@__builtin export function __builtin_fshl_u16(a: u16, b: u16, amount: u16) -> u16;
@__builtin export function __builtin_fshl_u32(a: u32, b: u32, amount: u32) -> u32;
@__builtin export function __builtin_fshl_u64(a: u64, b: u64, amount: u64) -> u64;
@__builtin export function __builtin_fshr_u8 (a: u8,  b: u8,  amount: u8)  -> u8;
@__builtin export function __builtin_fshr_u16(a: u16, b: u16, amount: u16) -> u16;
@__builtin export function __builtin_fshr_u32(a: u32, b: u32, amount: u32) -> u32;
@__builtin export function __builtin_fshr_u64(a: u64, b: u64, amount: u64) -> u64;

@__builtin export function __builtin_arithmetic_shift_right_u8 (n: u8,  amount: u8)  -> u8;
@__builtin export function __builtin_arithmetic_shift_right_u16(n: u16, amount: u16) -> u16;
@__builtin export function __builtin_arithmetic_shift_right_u32(n: u32, amount: u32) -> u32;
@__builtin export function __builtin_arithmetic_shift_right_u64(n: u64, amount: u64) -> u64;
>>>>>>> 7c6fbd27

//
// unary operators
//

@__builtin export operator * (p: *auto) -> &__builtin_remove_pointer(typeof p);
@__builtin export operator * (p: *mut auto) -> &__builtin_remove_pointer(typeof p);
@__builtin export operator * (p: ?*auto) -> &__builtin_remove_pointer(__builtin_remove_optional(typeof p));
@__builtin export operator * (p: ?*mut auto) -> &__builtin_remove_pointer(__builtin_remove_optional(typeof p));

@__builtin export operator ++ (p: &mut *auto) -> typeof p;
@__builtin export operator ++ (p: &mut *mut auto) -> typeof p;
@__builtin export operator ++ (p: &mut ?*auto) -> typeof p;
@__builtin export operator ++ (p: &mut ?*mut auto) -> typeof p;

@__builtin export operator -- (p: &mut *auto) -> typeof p;
@__builtin export operator -- (p: &mut *mut auto) -> typeof p;
@__builtin export operator -- (p: &mut ?*auto) -> typeof p;
@__builtin export operator -- (p: &mut ?*mut auto) -> typeof p;


//
// binary operators
//

@__builtin_assign export operator = (lhs: &mut *auto, rhs: *auto)
	-> (if consteval (__builtin_remove_mut(__builtin_remove_reference(typeof lhs)) != typeof rhs) {
		(consteval __builtin_comptime_compile_error(__builtin_comptime_concatenate_strs(
			"mismatched pointer types '",
			__builtin_typename_as_str(__builtin_remove_reference(typeof lhs)),
			"' and '",
			__builtin_typename_as_str(typeof rhs),
			"' in assignment",
		)));
	} else {}, typeof lhs);
@__builtin_assign export operator = (lhs: &mut *mut auto, rhs: *mut auto)
	-> (if consteval (__builtin_remove_mut(__builtin_remove_reference(typeof lhs)) != typeof rhs) {
		(consteval __builtin_comptime_compile_error(__builtin_comptime_concatenate_strs(
			"mismatched pointer types '",
			__builtin_typename_as_str(__builtin_remove_reference(typeof lhs)),
			"' and '",
			__builtin_typename_as_str(typeof rhs),
			"' in assignment",
		)));
	} else {}, typeof lhs);
@__builtin_assign export operator = (lhs: &mut function(...##auto) -> ##auto, rhs: function(...##auto) -> ##auto)
	-> (if consteval (__builtin_remove_mut(__builtin_remove_reference(typeof lhs)) != typeof rhs) {
		(consteval __builtin_comptime_compile_error(__builtin_comptime_concatenate_strs(
			"mismatched function types '",
			__builtin_typename_as_str(__builtin_remove_reference(typeof lhs)),
			"' and '",
			__builtin_typename_as_str(typeof rhs),
			"' in assignment",
		)));
	} else {}, typeof lhs);
@__builtin_assign export operator = (lhs: &mut ?##auto, rhs: ##auto) -> typeof lhs;
@__builtin_assign export operator = (lhs: &mut ?##auto, rhs: __null_t) -> typeof lhs;
@__builtin_assign export operator = (lhs: &mut [: auto], rhs: [: auto])
	-> (if consteval (__builtin_remove_mut(__builtin_remove_reference(typeof lhs)) != typeof rhs) {
		(consteval __builtin_comptime_compile_error(__builtin_comptime_concatenate_strs(
			"mismatched slice types '",
			__builtin_typename_as_str(__builtin_remove_reference(typeof lhs)),
			"' and '",
			__builtin_typename_as_str(typeof rhs),
			"' in assignment",
		)));
	} else {}, typeof lhs);
@__builtin_assign export operator = (lhs: &mut [: mut auto], rhs: [: mut auto])
	-> (if consteval (__builtin_remove_mut(__builtin_remove_reference(typeof lhs)) != typeof rhs) {
		(consteval __builtin_comptime_compile_error(__builtin_comptime_concatenate_strs(
			"mismatched slice types '",
			__builtin_typename_as_str(__builtin_remove_reference(typeof lhs)),
			"' and '",
			__builtin_typename_as_str(typeof rhs),
			"' in assignment",
		)));
	} else {}, typeof lhs);
@__builtin_assign export operator = (lhs: &mut [...auto], rhs: ##[...auto]) -> typeof lhs;
@__builtin_assign export operator = (lhs: &mut [??: auto], rhs: ##[??: auto]) -> typeof lhs;

@__builtin @overload_priority(1) export operator + (lhs: *auto, rhs: i64) -> typeof lhs;
@__builtin @overload_priority(0) export operator + (lhs: *auto, rhs: u64) -> typeof lhs;
@__builtin @overload_priority(1) export operator + (lhs: *mut auto, rhs: i64) -> typeof lhs;
@__builtin @overload_priority(0) export operator + (lhs: *mut auto, rhs: u64) -> typeof lhs;
@__builtin @overload_priority(1) export operator + (lhs: ?*auto, rhs: i64) -> typeof lhs;
@__builtin @overload_priority(0) export operator + (lhs: ?*auto, rhs: u64) -> typeof lhs;
@__builtin @overload_priority(1) export operator + (lhs: ?*mut auto, rhs: i64) -> typeof lhs;
@__builtin @overload_priority(0) export operator + (lhs: ?*mut auto, rhs: u64) -> typeof lhs;
@__builtin @overload_priority(1) export operator + (lhs: i64, rhs: *auto) -> typeof rhs;
@__builtin @overload_priority(0) export operator + (lhs: u64, rhs: *auto) -> typeof rhs;
@__builtin @overload_priority(1) export operator + (lhs: i64, rhs: *mut auto) -> typeof rhs;
@__builtin @overload_priority(0) export operator + (lhs: u64, rhs: *mut auto) -> typeof rhs;
@__builtin @overload_priority(1) export operator + (lhs: i64, rhs: ?*auto) -> typeof rhs;
@__builtin @overload_priority(0) export operator + (lhs: u64, rhs: ?*auto) -> typeof rhs;
@__builtin @overload_priority(1) export operator + (lhs: i64, rhs: ?*mut auto) -> typeof rhs;
@__builtin @overload_priority(0) export operator + (lhs: u64, rhs: ?*mut auto) -> typeof rhs;

@__builtin @overload_priority(1) export operator += (lhs: &mut *auto, rhs: i64) -> typeof lhs;
@__builtin @overload_priority(0) export operator += (lhs: &mut *auto, rhs: u64) -> typeof lhs;
@__builtin @overload_priority(1) export operator += (lhs: &mut *mut auto, rhs: i64) -> typeof lhs;
@__builtin @overload_priority(0) export operator += (lhs: &mut *mut auto, rhs: u64) -> typeof lhs;
@__builtin @overload_priority(1) export operator += (lhs: &mut ?*auto, rhs: i64) -> typeof lhs;
@__builtin @overload_priority(0) export operator += (lhs: &mut ?*auto, rhs: u64) -> typeof lhs;
@__builtin @overload_priority(1) export operator += (lhs: &mut ?*mut auto, rhs: i64) -> typeof lhs;
@__builtin @overload_priority(0) export operator += (lhs: &mut ?*mut auto, rhs: u64) -> typeof lhs;

consteval function are_compatible_pointer_types(lhs: typename, rhs: typename) -> bool
{
	if consteval (
		(__builtin_is_pointer(lhs) || (__builtin_is_optional(lhs) && __builtin_is_pointer(__builtin_remove_optional(lhs))))
		&& (__builtin_is_pointer(rhs) || (__builtin_is_optional(rhs) && __builtin_is_pointer(__builtin_remove_optional(rhs))))
	)
	{
		return are_compatible_pointer_types(
			__builtin_remove_mut(__builtin_remove_pointer(__builtin_remove_optional(lhs))),
			__builtin_remove_mut(__builtin_remove_pointer(__builtin_remove_optional(rhs))),
		);
	}
	else
	{
		return lhs == rhs;
	}
}

@__builtin @overload_priority(1) export operator - (lhs: *auto, rhs: i64) -> typeof lhs;
@__builtin @overload_priority(0) export operator - (lhs: *auto, rhs: u64) -> typeof lhs;
@__builtin @overload_priority(1) export operator - (lhs: *mut auto, rhs: i64) -> typeof lhs;
@__builtin @overload_priority(0) export operator - (lhs: *mut auto, rhs: u64) -> typeof lhs;
@__builtin @overload_priority(1) export operator - (lhs: ?*auto, rhs: i64) -> typeof lhs;
@__builtin @overload_priority(0) export operator - (lhs: ?*auto, rhs: u64) -> typeof lhs;
@__builtin @overload_priority(1) export operator - (lhs: ?*mut auto, rhs: i64) -> typeof lhs;
@__builtin @overload_priority(0) export operator - (lhs: ?*mut auto, rhs: u64) -> typeof lhs;
@__builtin export operator - (lhs: *auto, rhs: *auto)
	-> (if consteval (!are_compatible_pointer_types(typeof lhs, typeof rhs)) {
		(consteval __builtin_comptime_compile_error(__builtin_comptime_concatenate_strs(
			"mismatched pointer types '",
			__builtin_typename_as_str(__builtin_remove_reference(typeof lhs)),
			"' and '",
			__builtin_typename_as_str(typeof rhs),
			"' in 'operator -'",
		)));
	} else {}, isize);
@__builtin export operator - (lhs: ?*auto, rhs: ?*auto)
	-> (if consteval (!are_compatible_pointer_types(typeof lhs, typeof rhs)) {
		(consteval __builtin_comptime_compile_error(__builtin_comptime_concatenate_strs(
			"mismatched optional pointer types '",
			__builtin_typename_as_str(__builtin_remove_reference(typeof lhs)),
			"' and '",
			__builtin_typename_as_str(typeof rhs),
			"' in 'operator -'",
		)));
	} else {}, isize);

@__builtin @overload_priority(1) export operator -= (lhs: &mut *auto, rhs: i64) -> typeof lhs;
@__builtin @overload_priority(0) export operator -= (lhs: &mut *auto, rhs: u64) -> typeof lhs;
@__builtin @overload_priority(1) export operator -= (lhs: &mut *mut auto, rhs: i64) -> typeof lhs;
@__builtin @overload_priority(0) export operator -= (lhs: &mut *mut auto, rhs: u64) -> typeof lhs;
@__builtin @overload_priority(1) export operator -= (lhs: &mut ?*auto, rhs: i64) -> typeof lhs;
@__builtin @overload_priority(0) export operator -= (lhs: &mut ?*auto, rhs: u64) -> typeof lhs;
@__builtin @overload_priority(1) export operator -= (lhs: &mut ?*mut auto, rhs: i64) -> typeof lhs;
@__builtin @overload_priority(0) export operator -= (lhs: &mut ?*mut auto, rhs: u64) -> typeof lhs;

@__builtin export operator == (lhs: [: auto], rhs: [: auto]) -> bool
{
	if (__builtin_slice_size(lhs) != __builtin_slice_size(rhs))
	{
		return false;
	}

	mut lhs_it = __builtin_slice_begin_ptr(lhs);
	mut rhs_it = __builtin_slice_begin_ptr(rhs);
	let lhs_end = __builtin_slice_end_ptr(lhs);
	if consteval (typeof lhs == typeof rhs)
	{
		if (lhs_it == rhs_it)
		{
			return true;
		}
	}

	for (; lhs_it != lhs_end; ++lhs_it, ++rhs_it)
	{
		if (!(*lhs_it == *rhs_it))
		{
			return false;
		}
	}
	return true;
}
@__builtin export operator == (lhs: *auto, rhs: *auto)
	-> (if consteval (!are_compatible_pointer_types(typeof lhs, typeof rhs)) {
		(consteval __builtin_comptime_compile_error(__builtin_comptime_concatenate_strs(
			"mismatched pointer types '",
			__builtin_typename_as_str(__builtin_remove_reference(typeof lhs)),
			"' and '",
			__builtin_typename_as_str(typeof rhs),
			"' in comparison operator",
		)));
	} else {}, bool);
@__builtin export operator == (lhs: ?*auto, rhs: ?*auto)
	-> (if consteval (!are_compatible_pointer_types(typeof lhs, typeof rhs)) {
		(consteval __builtin_comptime_compile_error(__builtin_comptime_concatenate_strs(
			"mismatched optional pointer types '",
			__builtin_typename_as_str(__builtin_remove_reference(typeof lhs)),
			"' and '",
			__builtin_typename_as_str(typeof rhs),
			"' in comparison operator",
		)));
	} else {}, bool);
@__builtin export operator == (lhs: function(...##auto) -> ##auto, rhs: function(...##auto) -> ##auto)
	-> (if consteval (typeof lhs != typeof rhs) {
		(consteval __builtin_comptime_compile_error(__builtin_comptime_concatenate_strs(
			"mismatched function types '",
			__builtin_typename_as_str(__builtin_remove_reference(typeof lhs)),
			"' and '",
			__builtin_typename_as_str(typeof rhs),
			"' in comparison operator",
		)));
	} else {}, bool);
@__builtin export operator == (lhs: ?function(...##auto) -> ##auto, rhs: ?function(...##auto) -> ##auto)
	-> (if consteval (typeof lhs != typeof rhs) {
		(consteval __builtin_comptime_compile_error(__builtin_comptime_concatenate_strs(
			"mismatched optional function types '",
			__builtin_typename_as_str(__builtin_remove_reference(typeof lhs)),
			"' and '",
			__builtin_typename_as_str(typeof rhs),
			"' in comparison operator",
		)));
	} else {}, bool);
@__builtin export operator == (lhs: #?auto, rhs: __null_t) -> bool;
@__builtin export operator == (lhs: __null_t, rhs: #?auto) -> bool;

@__builtin export operator != (lhs: [: auto], rhs: [: auto]) -> bool
{
	if (__builtin_slice_size(lhs) != __builtin_slice_size(rhs))
	{
		return true;
	}

	mut lhs_it = __builtin_slice_begin_ptr(lhs);
	mut rhs_it = __builtin_slice_begin_ptr(rhs);
	let lhs_end = __builtin_slice_end_ptr(lhs);
	if consteval (typeof lhs == typeof rhs)
	{
		if (lhs_it == rhs_it)
		{
			return false;
		}
	}

	for (; lhs_it != lhs_end; ++lhs_it, ++rhs_it)
	{
		if (*lhs_it != *rhs_it)
		{
			return true;
		}
	}
	return false;
}
@__builtin export operator != (lhs: *auto, rhs: *auto)
	-> (if consteval (!are_compatible_pointer_types(typeof lhs, typeof rhs)) {
		(consteval __builtin_comptime_compile_error(__builtin_comptime_concatenate_strs(
			"mismatched pointer types '",
			__builtin_typename_as_str(__builtin_remove_reference(typeof lhs)),
			"' and '",
			__builtin_typename_as_str(typeof rhs),
			"' in comparison operator",
		)));
	} else {}, bool);
@__builtin export operator != (lhs: ?*auto, rhs: ?*auto)
	-> (if consteval (!are_compatible_pointer_types(typeof lhs, typeof rhs)) {
		(consteval __builtin_comptime_compile_error(__builtin_comptime_concatenate_strs(
			"mismatched optional pointer types '",
			__builtin_typename_as_str(__builtin_remove_reference(typeof lhs)),
			"' and '",
			__builtin_typename_as_str(typeof rhs),
			"' in comparison operator",
		)));
	} else {}, bool);
@__builtin export operator != (lhs: function(...##auto) -> ##auto, rhs: function(...##auto) -> ##auto)
	-> (if consteval (typeof lhs != typeof rhs) {
		(consteval __builtin_comptime_compile_error(__builtin_comptime_concatenate_strs(
			"mismatched function types '",
			__builtin_typename_as_str(__builtin_remove_reference(typeof lhs)),
			"' and '",
			__builtin_typename_as_str(typeof rhs),
			"' in comparison operator",
		)));
	} else {}, bool);
@__builtin export operator != (lhs: ?function(...##auto) -> ##auto, rhs: ?function(...##auto) -> ##auto)
	-> (if consteval (typeof lhs != typeof rhs) {
		(consteval __builtin_comptime_compile_error(__builtin_comptime_concatenate_strs(
			"mismatched optional function types '",
			__builtin_typename_as_str(__builtin_remove_reference(typeof lhs)),
			"' and '",
			__builtin_typename_as_str(typeof rhs),
			"' in comparison operator",
		)));
	} else {}, bool);
@__builtin export operator != (lhs: #?auto, rhs: __null_t) -> bool;
@__builtin export operator != (lhs: __null_t, rhs: #?auto) -> bool;

@__builtin export operator < (lhs: *auto, rhs: *auto)
	-> (if consteval (!are_compatible_pointer_types(typeof lhs, typeof rhs)) {
		(consteval __builtin_comptime_compile_error(__builtin_comptime_concatenate_strs(
			"mismatched pointer types '",
			__builtin_typename_as_str(__builtin_remove_reference(typeof lhs)),
			"' and '",
			__builtin_typename_as_str(typeof rhs),
			"' in comparison operator",
		)));
	} else {}, bool);
@__builtin export operator < (lhs: ?*auto, rhs: ?*auto)
	-> (if consteval (!are_compatible_pointer_types(typeof lhs, typeof rhs)) {
		(consteval __builtin_comptime_compile_error(__builtin_comptime_concatenate_strs(
			"mismatched optional pointer types '",
			__builtin_typename_as_str(__builtin_remove_reference(typeof lhs)),
			"' and '",
			__builtin_typename_as_str(typeof rhs),
			"' in comparison operator",
		)));
	} else {}, bool);

@__builtin export operator <= (lhs: *auto, rhs: *auto)
	-> (if consteval (!are_compatible_pointer_types(typeof lhs, typeof rhs)) {
		(consteval __builtin_comptime_compile_error(__builtin_comptime_concatenate_strs(
			"mismatched pointer types '",
			__builtin_typename_as_str(__builtin_remove_reference(typeof lhs)),
			"' and '",
			__builtin_typename_as_str(typeof rhs),
			"' in comparison operator",
		)));
	} else {}, bool);
@__builtin export operator <= (lhs: ?*auto, rhs: ?*auto)
	-> (if consteval (!are_compatible_pointer_types(typeof lhs, typeof rhs)) {
		(consteval __builtin_comptime_compile_error(__builtin_comptime_concatenate_strs(
			"mismatched optional pointer types '",
			__builtin_typename_as_str(__builtin_remove_reference(typeof lhs)),
			"' and '",
			__builtin_typename_as_str(typeof rhs),
			"' in comparison operator",
		)));
	} else {}, bool);

@__builtin export operator > (lhs: *auto, rhs: *auto)
	-> (if consteval (!are_compatible_pointer_types(typeof lhs, typeof rhs)) {
		(consteval __builtin_comptime_compile_error(__builtin_comptime_concatenate_strs(
			"mismatched pointer types '",
			__builtin_typename_as_str(__builtin_remove_reference(typeof lhs)),
			"' and '",
			__builtin_typename_as_str(typeof rhs),
			"' in comparison operator",
		)));
	} else {}, bool);
@__builtin export operator > (lhs: ?*auto, rhs: ?*auto)
	-> (if consteval (!are_compatible_pointer_types(typeof lhs, typeof rhs)) {
		(consteval __builtin_comptime_compile_error(__builtin_comptime_concatenate_strs(
			"mismatched optional pointer types '",
			__builtin_typename_as_str(__builtin_remove_reference(typeof lhs)),
			"' and '",
			__builtin_typename_as_str(typeof rhs),
			"' in comparison operator",
		)));
	} else {}, bool);

@__builtin export operator >= (lhs: *auto, rhs: *auto)
	-> (if consteval (!are_compatible_pointer_types(typeof lhs, typeof rhs)) {
		(consteval __builtin_comptime_compile_error(__builtin_comptime_concatenate_strs(
			"mismatched pointer types '",
			__builtin_typename_as_str(__builtin_remove_reference(typeof lhs)),
			"' and '",
			__builtin_typename_as_str(typeof rhs),
			"' in comparison operator",
		)));
	} else {}, bool);
@__builtin export operator >= (lhs: ?*auto, rhs: ?*auto)
	-> (if consteval (!are_compatible_pointer_types(typeof lhs, typeof rhs)) {
		(consteval __builtin_comptime_compile_error(__builtin_comptime_concatenate_strs(
			"mismatched optional pointer types '",
			__builtin_typename_as_str(__builtin_remove_reference(typeof lhs)),
			"' and '",
			__builtin_typename_as_str(typeof rhs),
			"' in comparison operator",
		)));
	} else {}, bool);

@__builtin @overload_priority(0) export operator [] (array: #[: auto], index: i64);
@__builtin @overload_priority(1) export operator [] (array: #[: auto], index: u64);
@__builtin @overload_priority(0) export operator [] (array: #[: mut auto], index: i64);
@__builtin @overload_priority(1) export operator [] (array: #[: mut auto], index: u64);
@__builtin @overload_priority(0) export operator [] (array: ##[??: auto], index: i64);
@__builtin @overload_priority(1) export operator [] (array: ##[??: auto], index: u64);
@__builtin @overload_priority(0) export operator [] (tuple: ##[...##auto], index: consteval i64);
@__builtin @overload_priority(1) export operator [] (tuple: ##[...##auto], index: consteval u64);

@__builtin export operator [] (array: #[: auto], index: __integer_range)
	-> __builtin_remove_mut(__builtin_remove_reference(typeof array));
@__builtin export operator [] (array: #[: auto], index: __integer_range_from)
	-> __builtin_remove_mut(__builtin_remove_reference(typeof array));
@__builtin export operator [] (array: #[: auto], index: __integer_range_to)
	-> __builtin_remove_mut(__builtin_remove_reference(typeof array));
@__builtin export operator [] (array: #[: auto], index: __range_unbounded)
	-> __builtin_remove_mut(__builtin_remove_reference(typeof array));

@__builtin export operator [] (array: #[: mut auto], index: __integer_range)
	-> __builtin_remove_mut(__builtin_remove_reference(typeof array));
@__builtin export operator [] (array: #[: mut auto], index: __integer_range_from)
	-> __builtin_remove_mut(__builtin_remove_reference(typeof array));
@__builtin export operator [] (array: #[: mut auto], index: __integer_range_to)
	-> __builtin_remove_mut(__builtin_remove_reference(typeof array));
@__builtin export operator [] (array: #[: mut auto], index: __range_unbounded)
	-> __builtin_remove_mut(__builtin_remove_reference(typeof array));

@__builtin export operator [] (array: move [??: auto], index: __integer_range)
	-> [: __builtin_array_value_type(__builtin_remove_move_reference(typeof array))];
@__builtin export operator [] (array: move [??: auto], index: __integer_range_from)
	-> [: __builtin_array_value_type(__builtin_remove_move_reference(typeof array))];
@__builtin export operator [] (array: move [??: auto], index: __integer_range_to)
	-> [: __builtin_array_value_type(__builtin_remove_move_reference(typeof array))];
@__builtin export operator [] (array: move [??: auto], index: __range_unbounded)
	-> [: __builtin_array_value_type(__builtin_remove_move_reference(typeof array))];

@__builtin export operator [] (array: &[??: auto], index: __integer_range)
	-> [: __builtin_array_value_type(__builtin_remove_reference(typeof array))];
@__builtin export operator [] (array: &[??: auto], index: __integer_range_from)
	-> [: __builtin_array_value_type(__builtin_remove_reference(typeof array))];
@__builtin export operator [] (array: &[??: auto], index: __integer_range_to)
	-> [: __builtin_array_value_type(__builtin_remove_reference(typeof array))];
@__builtin export operator [] (array: &[??: auto], index: __range_unbounded)
	-> [: __builtin_array_value_type(__builtin_remove_reference(typeof array))];

@__builtin export operator [] (array: &mut [??: auto], index: __integer_range)
	-> [: mut __builtin_array_value_type(__builtin_remove_mut(__builtin_remove_reference(typeof array)))];
@__builtin export operator [] (array: &mut [??: auto], index: __integer_range_from)
	-> [: mut __builtin_array_value_type(__builtin_remove_mut(__builtin_remove_reference(typeof array)))];
@__builtin export operator [] (array: &mut [??: auto], index: __integer_range_to)
	-> [: mut __builtin_array_value_type(__builtin_remove_mut(__builtin_remove_reference(typeof array)))];
@__builtin export operator [] (array: &mut [??: auto], index: __range_unbounded)
	-> [: mut __builtin_array_value_type(__builtin_remove_mut(__builtin_remove_reference(typeof array)))];<|MERGE_RESOLUTION|>--- conflicted
+++ resolved
@@ -824,13 +824,8 @@
 		((consteval __builtin_comptime_compile_error(__builtin_comptime_concatenate_strs(
 			"invalid type '",
 			__builtin_typename_as_str(typeof v),
-<<<<<<< HEAD
-			"' in 'function __builtin_enum_value'",
-		))), int32)
-=======
 			"' in 'function __builtin_enum_value'"
 		))), i32)
->>>>>>> 7c6fbd27
 	} else {
 		__builtin_enum_underlying_type(typeof v)
 	});
@@ -1104,131 +1099,6 @@
 	return __builtin_bit_cast(f64, result);
 }
 
-<<<<<<< HEAD
-@__builtin export function __builtin_abs_i8(n: int8)   -> int8;
-@__builtin export function __builtin_abs_i16(n: int16) -> int16;
-@__builtin export function __builtin_abs_i32(n: int32) -> int32;
-@__builtin export function __builtin_abs_i64(n: int64) -> int64;
-@__builtin export function __builtin_abs_f32(x: float32) -> float32;
-@__builtin export function __builtin_abs_f64(x: float64) -> float64;
-
-@__builtin export function __builtin_min_i8 (a: int8,  b: int8)  -> int8;
-@__builtin export function __builtin_min_i16(a: int16, b: int16) -> int16;
-@__builtin export function __builtin_min_i32(a: int32, b: int32) -> int32;
-@__builtin export function __builtin_min_i64(a: int64, b: int64) -> int64;
-@__builtin export function __builtin_min_u8 (a: uint8,  b: uint8)  -> uint8;
-@__builtin export function __builtin_min_u16(a: uint16, b: uint16) -> uint16;
-@__builtin export function __builtin_min_u32(a: uint32, b: uint32) -> uint32;
-@__builtin export function __builtin_min_u64(a: uint64, b: uint64) -> uint64;
-@__builtin export function __builtin_min_f32(a: float32, b: float32) -> float32;
-@__builtin export function __builtin_min_f64(a: float64, b: float64) -> float64;
-
-@__builtin export function __builtin_max_i8 (a: int8,  b: int8)  -> int8;
-@__builtin export function __builtin_max_i16(a: int16, b: int16) -> int16;
-@__builtin export function __builtin_max_i32(a: int32, b: int32) -> int32;
-@__builtin export function __builtin_max_i64(a: int64, b: int64) -> int64;
-@__builtin export function __builtin_max_u8 (a: uint8,  b: uint8)  -> uint8;
-@__builtin export function __builtin_max_u16(a: uint16, b: uint16) -> uint16;
-@__builtin export function __builtin_max_u32(a: uint32, b: uint32) -> uint32;
-@__builtin export function __builtin_max_u64(a: uint64, b: uint64) -> uint64;
-@__builtin export function __builtin_max_f32(a: float32, b: float32) -> float32;
-@__builtin export function __builtin_max_f64(a: float64, b: float64) -> float64;
-
-@__builtin @symbol_name("expf") export function __builtin_exp_f32(x: float32) -> float32;
-@__builtin @symbol_name("exp")  export function __builtin_exp_f64(x: float64) -> float64;
-@__builtin @symbol_name("exp2f") export function __builtin_exp2_f32(x: float32) -> float32;
-@__builtin @symbol_name("exp2")  export function __builtin_exp2_f64(x: float64) -> float64;
-@__builtin @symbol_name("expm1f") export function __builtin_expm1_f32(x: float32) -> float32;
-@__builtin @symbol_name("expm1")  export function __builtin_expm1_f64(x: float64) -> float64;
-@__builtin @symbol_name("logf") export function __builtin_log_f32(x: float32) -> float32;
-@__builtin @symbol_name("log")  export function __builtin_log_f64(x: float64) -> float64;
-@__builtin @symbol_name("log2f") export function __builtin_log2_f32(x: float32) -> float32;
-@__builtin @symbol_name("log2")  export function __builtin_log2_f64(x: float64) -> float64;
-@__builtin @symbol_name("log10f") export function __builtin_log10_f32(x: float32) -> float32;
-@__builtin @symbol_name("log10")  export function __builtin_log10_f64(x: float64) -> float64;
-@__builtin @symbol_name("log1pf") export function __builtin_log1p_f32(x: float32) -> float32;
-@__builtin @symbol_name("log1p")  export function __builtin_log1p_f64(x: float64) -> float64;
-
-@__builtin @symbol_name("sqrtf") export function __builtin_sqrt_f32(x: float32) -> float32;
-@__builtin @symbol_name("sqrt")  export function __builtin_sqrt_f64(x: float64) -> float64;
-@__builtin @symbol_name("cbrtf") export function __builtin_cbrt_f32(x: float32) -> float32;
-@__builtin @symbol_name("cbrt")  export function __builtin_cbrt_f64(x: float64) -> float64;
-@__builtin @symbol_name("powf") export function __builtin_pow_f32(x: float32, y: float32) -> float32;
-@__builtin @symbol_name("pow")  export function __builtin_pow_f64(x: float64, y: float64) -> float64;
-@__builtin @symbol_name("hypotf") export function __builtin_hypot_f32(x: float32, y: float32) -> float32;
-@__builtin @symbol_name("hypot")  export function __builtin_hypot_f64(x: float64, y: float64) -> float64;
-
-@__builtin @symbol_name("sinf") export function __builtin_sin_f32(x: float32) -> float32;
-@__builtin @symbol_name("sin")  export function __builtin_sin_f64(x: float64) -> float64;
-@__builtin @symbol_name("cosf") export function __builtin_cos_f32(x: float32) -> float32;
-@__builtin @symbol_name("cos")  export function __builtin_cos_f64(x: float64) -> float64;
-@__builtin @symbol_name("tanf") export function __builtin_tan_f32(x: float32) -> float32;
-@__builtin @symbol_name("tan")  export function __builtin_tan_f64(x: float64) -> float64;
-@__builtin @symbol_name("asinf") export function __builtin_asin_f32(x: float32) -> float32;
-@__builtin @symbol_name("asin")  export function __builtin_asin_f64(x: float64) -> float64;
-@__builtin @symbol_name("acosf") export function __builtin_acos_f32(x: float32) -> float32;
-@__builtin @symbol_name("acos")  export function __builtin_acos_f64(x: float64) -> float64;
-@__builtin @symbol_name("atanf") export function __builtin_atan_f32(x: float32) -> float32;
-@__builtin @symbol_name("atan")  export function __builtin_atan_f64(x: float64) -> float64;
-@__builtin @symbol_name("atan2f") export function __builtin_atan2_f32(y: float32, x: float32) -> float32;
-@__builtin @symbol_name("atan2")  export function __builtin_atan2_f64(y: float64, x: float64) -> float64;
-
-@__builtin @symbol_name("sinhf") export function __builtin_sinh_f32(x: float32) -> float32;
-@__builtin @symbol_name("sinh")  export function __builtin_sinh_f64(x: float64) -> float64;
-@__builtin @symbol_name("coshf") export function __builtin_cosh_f32(x: float32) -> float32;
-@__builtin @symbol_name("cosh")  export function __builtin_cosh_f64(x: float64) -> float64;
-@__builtin @symbol_name("tanhf") export function __builtin_tanh_f32(x: float32) -> float32;
-@__builtin @symbol_name("tanh")  export function __builtin_tanh_f64(x: float64) -> float64;
-@__builtin @symbol_name("asinhf") export function __builtin_asinh_f32(x: float32) -> float32;
-@__builtin @symbol_name("asinh")  export function __builtin_asinh_f64(x: float64) -> float64;
-@__builtin @symbol_name("acoshf") export function __builtin_acosh_f32(x: float32) -> float32;
-@__builtin @symbol_name("acosh")  export function __builtin_acosh_f64(x: float64) -> float64;
-@__builtin @symbol_name("atanhf") export function __builtin_atanh_f32(x: float32) -> float32;
-@__builtin @symbol_name("atanh")  export function __builtin_atanh_f64(x: float64) -> float64;
-
-@__builtin @symbol_name("erff") export function __builtin_erf_f32(x: float32) -> float32;
-@__builtin @symbol_name("erf")  export function __builtin_erf_f64(x: float64) -> float64;
-@__builtin @symbol_name("erfcf") export function __builtin_erfc_f32(x: float32) -> float32;
-@__builtin @symbol_name("erfc")  export function __builtin_erfc_f64(x: float64) -> float64;
-@__builtin @symbol_name("tgammaf") export function __builtin_tgamma_f32(x: float32) -> float32;
-@__builtin @symbol_name("tgamma")  export function __builtin_tgamma_f64(x: float64) -> float64;
-@__builtin @symbol_name("lgammaf") export function __builtin_lgamma_f32(x: float32) -> float32;
-@__builtin @symbol_name("lgamma")  export function __builtin_lgamma_f64(x: float64) -> float64;
-
-@__builtin export function __builtin_bitreverse_u8 (n: uint8)  -> uint8;
-@__builtin export function __builtin_bitreverse_u16(n: uint16) -> uint16;
-@__builtin export function __builtin_bitreverse_u32(n: uint32) -> uint32;
-@__builtin export function __builtin_bitreverse_u64(n: uint64) -> uint64;
-@__builtin export function __builtin_popcount_u8 (n: uint8)  -> uint8;
-@__builtin export function __builtin_popcount_u16(n: uint16) -> uint16;
-@__builtin export function __builtin_popcount_u32(n: uint32) -> uint32;
-@__builtin export function __builtin_popcount_u64(n: uint64) -> uint64;
-@__builtin export function __builtin_byteswap_u16(n: uint16) -> uint16;
-@__builtin export function __builtin_byteswap_u32(n: uint32) -> uint32;
-@__builtin export function __builtin_byteswap_u64(n: uint64) -> uint64;
-
-@__builtin export function __builtin_clz_u8 (n: uint8)  -> uint8;
-@__builtin export function __builtin_clz_u16(n: uint16) -> uint16;
-@__builtin export function __builtin_clz_u32(n: uint32) -> uint32;
-@__builtin export function __builtin_clz_u64(n: uint64) -> uint64;
-@__builtin export function __builtin_ctz_u8 (n: uint8)  -> uint8;
-@__builtin export function __builtin_ctz_u16(n: uint16) -> uint16;
-@__builtin export function __builtin_ctz_u32(n: uint32) -> uint32;
-@__builtin export function __builtin_ctz_u64(n: uint64) -> uint64;
-@__builtin export function __builtin_fshl_u8 (a: uint8,  b: uint8,  amount: uint8)  -> uint8;
-@__builtin export function __builtin_fshl_u16(a: uint16, b: uint16, amount: uint16) -> uint16;
-@__builtin export function __builtin_fshl_u32(a: uint32, b: uint32, amount: uint32) -> uint32;
-@__builtin export function __builtin_fshl_u64(a: uint64, b: uint64, amount: uint64) -> uint64;
-@__builtin export function __builtin_fshr_u8 (a: uint8,  b: uint8,  amount: uint8)  -> uint8;
-@__builtin export function __builtin_fshr_u16(a: uint16, b: uint16, amount: uint16) -> uint16;
-@__builtin export function __builtin_fshr_u32(a: uint32, b: uint32, amount: uint32) -> uint32;
-@__builtin export function __builtin_fshr_u64(a: uint64, b: uint64, amount: uint64) -> uint64;
-
-@__builtin export function __builtin_arithmetic_shift_right_u8 (n: uint8,  amount: uint8)  -> uint8;
-@__builtin export function __builtin_arithmetic_shift_right_u16(n: uint16, amount: uint16) -> uint16;
-@__builtin export function __builtin_arithmetic_shift_right_u32(n: uint32, amount: uint32) -> uint32;
-@__builtin export function __builtin_arithmetic_shift_right_u64(n: uint64, amount: uint64) -> uint64;
-=======
 @__builtin export function __builtin_abs_i8 (n: i8)  -> i8;
 @__builtin export function __builtin_abs_i16(n: i16) -> i16;
 @__builtin export function __builtin_abs_i32(n: i32) -> i32;
@@ -1266,19 +1136,19 @@
 @__builtin @symbol_name("expm1")  export function __builtin_expm1_f64(x: f64) -> f64;
 @__builtin @symbol_name("logf") export function __builtin_log_f32(x: f32) -> f32;
 @__builtin @symbol_name("log")  export function __builtin_log_f64(x: f64) -> f64;
+@__builtin @symbol_name("log2f") export function __builtin_log2_f32(x: f32) -> f32;
+@__builtin @symbol_name("log2")  export function __builtin_log2_f64(x: f64) -> f64;
 @__builtin @symbol_name("log10f") export function __builtin_log10_f32(x: f32) -> f32;
 @__builtin @symbol_name("log10")  export function __builtin_log10_f64(x: f64) -> f64;
-@__builtin @symbol_name("log2f") export function __builtin_log2_f32(x: f32) -> f32;
-@__builtin @symbol_name("log2")  export function __builtin_log2_f64(x: f64) -> f64;
 @__builtin @symbol_name("log1pf") export function __builtin_log1p_f32(x: f32) -> f32;
 @__builtin @symbol_name("log1p")  export function __builtin_log1p_f64(x: f64) -> f64;
 
 @__builtin @symbol_name("sqrtf") export function __builtin_sqrt_f32(x: f32) -> f32;
 @__builtin @symbol_name("sqrt")  export function __builtin_sqrt_f64(x: f64) -> f64;
+@__builtin @symbol_name("cbrtf") export function __builtin_cbrt_f32(x: f32) -> f32;
+@__builtin @symbol_name("cbrt")  export function __builtin_cbrt_f64(x: f64) -> f64;
 @__builtin @symbol_name("powf") export function __builtin_pow_f32(x: f32, y: f32) -> f32;
 @__builtin @symbol_name("pow")  export function __builtin_pow_f64(x: f64, y: f64) -> f64;
-@__builtin @symbol_name("cbrtf") export function __builtin_cbrt_f32(x: f32) -> f32;
-@__builtin @symbol_name("cbrt")  export function __builtin_cbrt_f64(x: f64) -> f64;
 @__builtin @symbol_name("hypotf") export function __builtin_hypot_f32(x: f32, y: f32) -> f32;
 @__builtin @symbol_name("hypot")  export function __builtin_hypot_f64(x: f64, y: f64) -> f64;
 
@@ -1352,7 +1222,6 @@
 @__builtin export function __builtin_arithmetic_shift_right_u16(n: u16, amount: u16) -> u16;
 @__builtin export function __builtin_arithmetic_shift_right_u32(n: u32, amount: u32) -> u32;
 @__builtin export function __builtin_arithmetic_shift_right_u64(n: u64, amount: u64) -> u64;
->>>>>>> 7c6fbd27
 
 //
 // unary operators
