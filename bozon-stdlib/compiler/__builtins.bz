--- conflicted
+++ resolved
@@ -193,49 +193,28 @@
 @__builtin @symbol_name("llvm.lifetime.end.p0") function __builtin_lifetime_end(size: uint64, ptr: *void);
 
 @__builtin @symbol_name(
-<<<<<<< HEAD
-	if (sizeof usize == 8) {
-		"llvm.memcpy.p0i8.p0i8.i64"
-	} else if (sizeof usize == 4) {
-		"llvm.memcpy.p0i8.p0i8.i32"
-=======
 	if (sizeof usize == 8u) {
 		"llvm.memcpy.p0.p0.i64"
 	} else if (sizeof usize == 4u) {
 		"llvm.memcpy.p0.p0.i32"
->>>>>>> 51f82240
 	} else {
 		unreachable
 	}
 ) export function __builtin_memcpy(dest: *void, src: *const void, n: usize);
 @__builtin @symbol_name(
-<<<<<<< HEAD
-	if (sizeof usize == 8) {
-		"llvm.memmove.p0i8.p0i8.i64"
-	} else if (sizeof usize == 4) {
-		"llvm.memmove.p0i8.p0i8.i32"
-=======
 	if (sizeof usize == 8u) {
 		"llvm.memmove.p0.p0.i64"
 	} else if (sizeof usize == 4u) {
 		"llvm.memmove.p0.p0.i32"
->>>>>>> 51f82240
 	} else {
 		unreachable
 	}
 ) export function __builtin_memmove(dest: *void, src: *const void, n: usize);
 @__builtin @symbol_name(
-<<<<<<< HEAD
-	if (sizeof usize == 8) {
-		"llvm.memset.p0i8.i64"
-	} else if (sizeof usize == 4) {
-		"llvm.memset.p0i8.i32"
-=======
 	if (sizeof usize == 8u) {
 		"llvm.memset.p0.i64"
 	} else if (sizeof usize == 4u) {
 		"llvm.memset.p0.i32"
->>>>>>> 51f82240
 	} else {
 		unreachable
 	}
