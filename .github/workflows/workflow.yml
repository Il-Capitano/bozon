--- conflicted
+++ resolved
@@ -16,16 +16,6 @@
         install: >-
           make
           git
-<<<<<<< HEAD
-          mingw-w64-x86_64-pkgconf
-          mingw-w64-x86_64-fmt
-          mingw-w64-x86_64-rapidjson
-          mingw-w64-x86_64-llvm
-          mingw-w64-x86_64-lld
-          mingw-w64-x86_64-clang
-          mingw-w64-x86_64-dwarfstack
-          mingw-w64-x86_64-openssl
-=======
           mingw-w64-ucrt-x86_64-pkgconf
           mingw-w64-ucrt-x86_64-fmt
           mingw-w64-ucrt-x86_64-rapidjson
@@ -33,9 +23,7 @@
           mingw-w64-ucrt-x86_64-lld
           mingw-w64-ucrt-x86_64-clang
           mingw-w64-ucrt-x86_64-dwarfstack
-          mingw-w64-ucrt-x86_64-python
           mingw-w64-ucrt-x86_64-openssl
->>>>>>> 29330acc
     - uses: actions/checkout@v3
     - run: git clone https://github.com/Il-Capitano/cppb.git
     - name: Build cppb
@@ -71,17 +59,6 @@
         install: >-
           make
           git
-<<<<<<< HEAD
-          mingw-w64-x86_64-pkgconf
-          mingw-w64-x86_64-fmt
-          mingw-w64-x86_64-rapidjson
-          mingw-w64-x86_64-llvm
-          mingw-w64-x86_64-lld
-          mingw-w64-x86_64-clang
-          mingw-w64-x86_64-gcc
-          mingw-w64-x86_64-dwarfstack
-          mingw-w64-x86_64-openssl
-=======
           mingw-w64-ucrt-x86_64-pkgconf
           mingw-w64-ucrt-x86_64-fmt
           mingw-w64-ucrt-x86_64-rapidjson
@@ -90,9 +67,7 @@
           mingw-w64-ucrt-x86_64-clang
           mingw-w64-ucrt-x86_64-gcc
           mingw-w64-ucrt-x86_64-dwarfstack
-          mingw-w64-ucrt-x86_64-python
           mingw-w64-ucrt-x86_64-openssl
->>>>>>> 29330acc
     - uses: actions/checkout@v3
     - name: Build cppb
       run: |
