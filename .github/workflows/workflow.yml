name: CI

on: [push]

jobs:
  windows-clang:
    runs-on: windows-latest
    defaults:
      run:
        shell: msys2 {0}
    steps:
    - uses: msys2/setup-msys2@v2
      with:
        update: true
        msystem: ucrt64
        install: >-
          make
          git
          mingw-w64-ucrt-x86_64-pkgconf
          mingw-w64-ucrt-x86_64-fmt
          mingw-w64-ucrt-x86_64-nlohmann-json
          mingw-w64-ucrt-x86_64-llvm
          mingw-w64-ucrt-x86_64-lld
          mingw-w64-ucrt-x86_64-clang
          mingw-w64-ucrt-x86_64-dwarfstack
          mingw-w64-ucrt-x86_64-openssl
    - uses: actions/checkout@v3
    - run: git clone https://github.com/Il-Capitano/cppb.git
    - name: Build cppb
      run: |
        cd cppb
        mkdir bin
        make
        cd ..
    - run: touch ryu_format.windows.bc
    - name: Build bozon
      run: cppb/bin/cppb build -v --build-config no-sanitize
    - name: Compile bitcode_test.bz
      run: |
        cppb/bin/cppb run -v --build-config no-sanitize
        cppb/bin/cppb run-rule a.exe
        ./a.exe
    - name: Build tests
      run: cppb/bin/cppb build -v --build-config test-no-sanitize
    - name: Run tests
      run: |
        cppb/bin/cppb run -v --build-config test-no-sanitize
        cppb/bin/cppb run-rule run-tests-no-sanitize
  windows-gcc:
    runs-on: windows-latest
    defaults:
      run:
        shell: msys2 {0}
    steps:
    - uses: msys2/setup-msys2@v2
      with:
        update: true
        msystem: ucrt64
        install: >-
          make
          git
          mingw-w64-ucrt-x86_64-pkgconf
          mingw-w64-ucrt-x86_64-fmt
          mingw-w64-ucrt-x86_64-nlohmann-json
          mingw-w64-ucrt-x86_64-llvm
          mingw-w64-ucrt-x86_64-lld
          mingw-w64-ucrt-x86_64-clang
          mingw-w64-ucrt-x86_64-gcc
          mingw-w64-ucrt-x86_64-dwarfstack
          mingw-w64-ucrt-x86_64-openssl
    - uses: actions/checkout@v3
    - name: Build cppb
      run: |
        git clone https://github.com/Il-Capitano/cppb.git
        cd cppb
        mkdir bin
        make
        cd ..
    - run: touch ryu_format.windows.bc
    - name: Build bozon
      run: cppb/bin/cppb build -v --build-config gcc
    - name: Compile bitcode_test.bz
      run: |
        cppb/bin/cppb run -v --build-config gcc
        cppb/bin/cppb run-rule a.exe
        ./a.exe
    - name: Build tests
      run: cppb/bin/cppb build -v --build-config test-gcc
    - name: Run tests
      run: cppb/bin/cppb run -v --build-config test-gcc
  linux-clang:
    runs-on: ubuntu-latest
    steps:
    - uses: actions/checkout@v3
    - name: Install packages
      run: |
        printf "deb http://apt.llvm.org/focal/ llvm-toolchain-focal-17 main" | sudo tee /etc/apt/sources.list.d/llvm-toolchain-focal-17.list
        wget -O - https://apt.llvm.org/llvm-snapshot.gpg.key | sudo apt-key add -
        sudo apt update
<<<<<<< HEAD
        sudo apt install gcc gcc-12 g++-12 llvm-17 lld-17 clang-17 libfmt-dev rapidjson-dev libssl-dev
=======
        sudo apt install gcc gcc-12 g++-12 llvm-17 lld-17 clang-17 libfmt-dev nlohmann-json3-dev libssl-dev python3
>>>>>>> 115e3c74
    - name: Install libbacktrace
      run: |
        git clone https://github.com/ianlancetaylor/libbacktrace.git
        cd libbacktrace
        ./configure
        sudo make install
        cd ..
    - name: Build cppb
      run: |
        git clone https://github.com/Il-Capitano/cppb.git
        cd cppb
        mkdir bin
        make CXX=clang++-17 LD=lld-17
        cd ..
    - run: touch ryu_format.linux.bc
    - name: Build bozon
      run: cppb/bin/cppb build -v
    - name: Compile bitcode_test.bz
      run: |
        cppb/bin/cppb run -v
        cppb/bin/cppb run-rule a.out
        ./a.out
    - name: Build tests
      run: cppb/bin/cppb build -v --build-config test
    - name: Run tests
      run: |
        cppb/bin/cppb run -v --build-config test
        cppb/bin/cppb run-rule run-tests
  linux-gcc:
    runs-on: ubuntu-latest
    steps:
    - uses: actions/checkout@v3
    - name: Install packages
      run: |
        printf "deb http://apt.llvm.org/focal/ llvm-toolchain-focal-17 main" | sudo tee /etc/apt/sources.list.d/llvm-toolchain-focal-17.list
        wget -O - https://apt.llvm.org/llvm-snapshot.gpg.key | sudo apt-key add -
        sudo apt update
<<<<<<< HEAD
        sudo apt install gcc lld gcc-12 g++-12 llvm-17 lld-17 clang-17 libfmt-dev rapidjson-dev libssl-dev
=======
        sudo apt install gcc lld gcc-12 g++-12 llvm-17 lld-17 clang-17 libfmt-dev nlohmann-json3-dev libssl-dev python3
>>>>>>> 115e3c74
    - name: Install libbacktrace
      run: |
        git clone https://github.com/ianlancetaylor/libbacktrace.git
        cd libbacktrace
        ./configure
        sudo make install
        cd ..
    - name: Build cppb
      run: |
        git clone https://github.com/Il-Capitano/cppb.git
        cd cppb
        mkdir bin
        make CXX=clang++-17 LD=lld-17
        cd ..
    - run: touch ryu_format.linux.bc
    - name: Build bozon
      run: cppb/bin/cppb build -v --build-config gcc
    - name: Compile bitcode_test.bz
      run: |
        cppb/bin/cppb run -v --build-config gcc
        cppb/bin/cppb run-rule a.out
        ./a.out
    - name: Build tests
      run: cppb/bin/cppb build -v --build-config test-gcc
    - name: Run tests
      run: cppb/bin/cppb run -v --build-config test-gcc<|MERGE_RESOLUTION|>--- conflicted
+++ resolved
@@ -97,11 +97,7 @@
         printf "deb http://apt.llvm.org/focal/ llvm-toolchain-focal-17 main" | sudo tee /etc/apt/sources.list.d/llvm-toolchain-focal-17.list
         wget -O - https://apt.llvm.org/llvm-snapshot.gpg.key | sudo apt-key add -
         sudo apt update
-<<<<<<< HEAD
-        sudo apt install gcc gcc-12 g++-12 llvm-17 lld-17 clang-17 libfmt-dev rapidjson-dev libssl-dev
-=======
-        sudo apt install gcc gcc-12 g++-12 llvm-17 lld-17 clang-17 libfmt-dev nlohmann-json3-dev libssl-dev python3
->>>>>>> 115e3c74
+        sudo apt install gcc gcc-12 g++-12 llvm-17 lld-17 clang-17 libfmt-dev nlohmann-json3-dev libssl-dev
     - name: Install libbacktrace
       run: |
         git clone https://github.com/ianlancetaylor/libbacktrace.git
@@ -139,11 +135,7 @@
         printf "deb http://apt.llvm.org/focal/ llvm-toolchain-focal-17 main" | sudo tee /etc/apt/sources.list.d/llvm-toolchain-focal-17.list
         wget -O - https://apt.llvm.org/llvm-snapshot.gpg.key | sudo apt-key add -
         sudo apt update
-<<<<<<< HEAD
-        sudo apt install gcc lld gcc-12 g++-12 llvm-17 lld-17 clang-17 libfmt-dev rapidjson-dev libssl-dev
-=======
-        sudo apt install gcc lld gcc-12 g++-12 llvm-17 lld-17 clang-17 libfmt-dev nlohmann-json3-dev libssl-dev python3
->>>>>>> 115e3c74
+        sudo apt install gcc lld gcc-12 g++-12 llvm-17 lld-17 clang-17 libfmt-dev nlohmann-json3-dev libssl-dev
     - name: Install libbacktrace
       run: |
         git clone https://github.com/ianlancetaylor/libbacktrace.git
