--- conflicted
+++ resolved
@@ -1572,7 +1572,6 @@
 	auto const lhs_val = emit_bitcode(lhs, context, nullptr).get_value(context.builder);
 	auto const rhs_val = emit_bitcode(rhs, context, nullptr).get_value(context.builder);
 
-<<<<<<< HEAD
 	if (global_data::panic_on_int_divide_by_zero && ast::is_integer_kind(lhs_kind))
 	{
 		auto const is_rhs_zero = context.builder.CreateICmpEQ(rhs_val, llvm::ConstantInt::get(rhs_val->getType(), 0));
@@ -1588,8 +1587,6 @@
 		context.builder.SetInsertPoint(end_bb);
 	}
 
-=======
->>>>>>> 46790a6c
 	auto const result_val = [&]() -> llvm::Value * {
 		if (ast::is_signed_integer_kind(lhs_kind))
 		{
@@ -1636,33 +1633,11 @@
 		}
 	}();
 
-<<<<<<< HEAD
-	if (result_address == nullptr)
-	{
-		return val_ptr::get_value(result_val);
-	}
-	else
-	{
-		auto const result_type = result_val->getType();
-		context.builder.CreateStore(result_val, result_address);
-		return val_ptr::get_reference(result_address, result_type);
-	}
+	return value_or_result_address(result_val, result_address, context);
 }
 
 static val_ptr emit_builtin_binary_modulo_eq(
 	lex::src_tokens const &src_tokens,
-	ast::expression const &lhs,
-	ast::expression const &rhs,
-	bitcode_context &context,
-	llvm::Value *result_address
-)
-{
-	auto const lhs_t = lhs.get_expr_type().get_mut_reference();
-=======
-	return value_or_result_address(result_val, result_address, context);
-}
-
-static val_ptr emit_builtin_binary_modulo_eq(
 	ast::expression const &lhs,
 	ast::expression const &rhs,
 	bitcode_context &context
@@ -1679,6 +1654,21 @@
 	auto const lhs_val_ref = emit_bitcode(lhs, context, nullptr);
 	bz_assert(lhs_val_ref.kind == val_ptr::reference);
 	auto const lhs_val = lhs_val_ref.get_value(context.builder);
+
+	if (global_data::panic_on_int_divide_by_zero && ast::is_integer_kind(lhs_kind))
+	{
+		auto const is_rhs_zero = context.builder.CreateICmpEQ(rhs_val, llvm::ConstantInt::get(rhs_val->getType(), 0));
+		auto const begin_bb = context.builder.GetInsertBlock();
+
+		auto const panic_bb = context.add_basic_block("divide_by_zero_check");
+		context.builder.SetInsertPoint(panic_bb);
+		emit_panic_call(src_tokens, "integer division by zero", context);
+
+		auto const end_bb = context.add_basic_block("divide_by_zero_check_end");
+		context.builder.SetInsertPoint(begin_bb);
+		context.builder.CreateCondBr(is_rhs_zero, panic_bb, end_bb);
+		context.builder.SetInsertPoint(end_bb);
+	}
 
 	auto const res = [&]() -> llvm::Value * {
 		if (ast::is_signed_integer_kind(lhs_kind))
@@ -1711,68 +1701,12 @@
 			context.builder.SetInsertPoint(non_overflow_bb);
 			auto const non_overflow_result = context.builder.CreateSRem(lhs_val, rhs_val, "mod_tmp");
 			context.builder.CreateBr(end_bb);
->>>>>>> 46790a6c
 
 			context.builder.SetInsertPoint(end_bb);
 			auto const result = context.builder.CreatePHI(result_type, 2, "mod_tmp");
 			result->addIncoming(non_overflow_result, non_overflow_bb);
 			result->addIncoming(llvm::ConstantInt::getSigned(result_type, 0), begin_bb);
 
-<<<<<<< HEAD
-	if (global_data::panic_on_int_divide_by_zero && ast::is_integer_kind(lhs_kind))
-	{
-		auto const is_rhs_zero = context.builder.CreateICmpEQ(rhs_val, llvm::ConstantInt::get(rhs_val->getType(), 0));
-		auto const begin_bb = context.builder.GetInsertBlock();
-
-		auto const panic_bb = context.add_basic_block("divide_by_zero_check");
-		context.builder.SetInsertPoint(panic_bb);
-		emit_panic_call(src_tokens, "integer division by zero", context);
-
-		auto const end_bb = context.add_basic_block("divide_by_zero_check_end");
-		context.builder.SetInsertPoint(begin_bb);
-		context.builder.CreateCondBr(is_rhs_zero, panic_bb, end_bb);
-		context.builder.SetInsertPoint(end_bb);
-	}
-
-	auto const res = [&]() -> llvm::Value * {
-		if (ast::is_signed_integer_kind(lhs_kind))
-		{
-			auto const result_type = lhs_val->getType();
-			auto const min_value = [&]() {
-				switch (lhs_kind)
-				{
-				case ast::type_info::int8_:
-					return llvm::ConstantInt::getSigned(result_type, std::numeric_limits<int8_t>::min());
-				case ast::type_info::int16_:
-					return llvm::ConstantInt::getSigned(result_type, std::numeric_limits<int16_t>::min());
-				case ast::type_info::int32_:
-					return llvm::ConstantInt::getSigned(result_type, std::numeric_limits<int32_t>::min());
-				case ast::type_info::int64_:
-					return llvm::ConstantInt::getSigned(result_type, std::numeric_limits<int64_t>::min());
-				default:
-					bz_unreachable;
-				}
-			}();
-			auto const lhs_is_overflow = context.builder.CreateICmpEQ(lhs_val, min_value);
-			auto const rhs_is_overflow = context.builder.CreateICmpEQ(rhs_val, llvm::ConstantInt::getSigned(result_type, -1));
-			auto const is_overflow = context.builder.CreateAnd(lhs_is_overflow, rhs_is_overflow);
-
-			auto const begin_bb = context.builder.GetInsertBlock();
-			auto const non_overflow_bb = context.add_basic_block("mod_overflow_check");
-			auto const end_bb = context.add_basic_block("mod_overflow_check_end");
-
-			context.builder.CreateCondBr(is_overflow, end_bb, non_overflow_bb);
-			context.builder.SetInsertPoint(non_overflow_bb);
-			auto const non_overflow_result = context.builder.CreateSRem(lhs_val, rhs_val, "mod_tmp");
-			context.builder.CreateBr(end_bb);
-
-			context.builder.SetInsertPoint(end_bb);
-			auto const result = context.builder.CreatePHI(result_type, 2, "mod_tmp");
-			result->addIncoming(non_overflow_result, non_overflow_bb);
-			result->addIncoming(llvm::ConstantInt::getSigned(result_type, 0), begin_bb);
-
-=======
->>>>>>> 46790a6c
 			return result;
 		}
 		else
@@ -3783,12 +3717,8 @@
 		case ast::function_body::builtin_unary_minus:
 			return emit_builtin_unary_minus(func_call.params[0], context, result_address);
 		case ast::function_body::builtin_unary_dereference:
-<<<<<<< HEAD
-			return emit_builtin_unary_dereference(func_call.src_tokens, func_call.params[0], context, result_address);
-=======
 			bz_assert(result_address == nullptr);
 			return emit_builtin_unary_dereference(func_call.src_tokens, func_call.params[0], context);
->>>>>>> 46790a6c
 		case ast::function_body::builtin_unary_bit_not:
 			return emit_builtin_unary_bit_not(func_call.params[0], context, result_address);
 		case ast::function_body::builtin_unary_bool_not:
@@ -3821,21 +3751,13 @@
 		case ast::function_body::builtin_binary_divide:
 			return emit_builtin_binary_divide(func_call.src_tokens, func_call.params[0], func_call.params[1], context, result_address);
 		case ast::function_body::builtin_binary_divide_eq:
-<<<<<<< HEAD
-			return emit_builtin_binary_divide_eq(func_call.src_tokens, func_call.params[0], func_call.params[1], context, result_address);
-=======
 			bz_assert(result_address == nullptr);
-			return emit_builtin_binary_divide_eq(func_call.params[0], func_call.params[1], context);
->>>>>>> 46790a6c
+			return emit_builtin_binary_divide_eq(func_call.src_tokens, func_call.params[0], func_call.params[1], context);
 		case ast::function_body::builtin_binary_modulo:
 			return emit_builtin_binary_modulo(func_call.src_tokens, func_call.params[0], func_call.params[1], context, result_address);
 		case ast::function_body::builtin_binary_modulo_eq:
-<<<<<<< HEAD
-			return emit_builtin_binary_modulo_eq(func_call.src_tokens, func_call.params[0], func_call.params[1], context, result_address);
-=======
 			bz_assert(result_address == nullptr);
-			return emit_builtin_binary_modulo_eq(func_call.params[0], func_call.params[1], context);
->>>>>>> 46790a6c
+			return emit_builtin_binary_modulo_eq(func_call.src_tokens, func_call.params[0], func_call.params[1], context);
 		case ast::function_body::builtin_binary_equals:
 			return emit_builtin_binary_cmp(lex::token::equals, func_call.params[0], func_call.params[1], context, result_address);
 		case ast::function_body::builtin_binary_not_equals:
