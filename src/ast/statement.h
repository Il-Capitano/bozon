#ifndef AST_STATEMENT_H
#define AST_STATEMENT_H

#include "core.h"

#include "statement_forward.h"
#include "lex/token.h"
#include "node.h"
#include "expression.h"
#include "typespec.h"
#include "constant_value.h"
#include "identifier.h"
#include "scope.h"
#include "abi/calling_conventions.h"

namespace ast
{

struct attribute
{
	lex::token_pos   name;
	lex::token_range arg_tokens;
	arena_vector<expression> args;
};

enum class resolve_state : int8_t
{
	error = -1,
	none,
	resolving_parameters,
	parameters,
	resolving_symbol,
	symbol,
	resolving_all,
	all,
};


using statement_node_t = bz::meta::apply_type_pack<node, statement_types>;
using statement_node_view_t = node_view_from_node<statement_node_t>;

struct statement : statement_node_t
{
	using base_t = statement_node_t;

	using base_t::node;
	using base_t::get;
	using base_t::kind;
	using base_t::emplace;
};

struct statement_view : statement_node_view_t
{
	using base_t = statement_node_view_t;

	using base_t::node_view;
	using base_t::get;
	using base_t::kind;
	using base_t::emplace;

	statement_view(statement &stmt)
		: base_t(static_cast<statement_node_t &>(stmt))
	{}
};


struct stmt_while
{
	expression condition;
	expression while_block;

	stmt_while(
		expression _condition,
		expression _while_block
	)
		: condition  (std::move(_condition)),
		  while_block(std::move(_while_block))
	{}
};

struct stmt_for
{
	statement  init;
	expression condition;
	expression iteration;
	expression for_block;
	scope_t    scope;

	stmt_for(
		statement  _init,
		expression _condition,
		expression _iteration,
		expression _for_block
	)
		: init     (std::move(_init)),
		  condition(std::move(_condition)),
		  iteration(std::move(_iteration)),
		  for_block(std::move(_for_block))
	{}
};

struct stmt_foreach
{
	statement  range_var_decl;
	statement  iter_var_decl;
	statement  end_var_decl;
	statement  iter_deref_var_decl;
	expression condition;
	expression iteration;
	expression for_block;
	scope_t    scope;

	stmt_foreach(
		statement  _range_var_decl,
		statement  _iter_deref_var_decl,
		expression _for_block
	)
		: range_var_decl     (std::move(_range_var_decl)),
		  iter_deref_var_decl(std::move(_iter_deref_var_decl)),
		  for_block(std::move(_for_block))
	{}
};

struct stmt_return
{
	lex::token_pos return_pos;
	expression expr;

	stmt_return(lex::token_pos _return_pos)
		: return_pos(_return_pos), expr()
	{}

	stmt_return(lex::token_pos _return_pos, expression _expr)
		: return_pos(_return_pos), expr(std::move(_expr))
	{}
};

struct stmt_no_op
{
};

struct stmt_expression
{
	expression expr;

	stmt_expression(expression _expr)
		: expr(std::move(_expr))
	{}
};

struct stmt_static_assert
{
	lex::token_pos   static_assert_pos;
	lex::token_range arg_tokens;
	expression condition;
	expression message;
	enclosing_scope_t enclosing_scope;

	stmt_static_assert(lex::token_pos _static_assert_pos, lex::token_range _arg_tokens, enclosing_scope_t _enclosing_scope)
		: static_assert_pos(_static_assert_pos),
		  arg_tokens(_arg_tokens),
		  condition(),
		  message(),
		  enclosing_scope(_enclosing_scope)
	{}
};


struct var_id_and_type
{
	identifier id;
	expression var_type;

	var_id_and_type(void)
		: id(), var_type(type_as_expression(typespec()))
	{}

	var_id_and_type(identifier _id, expression _var_type)
		: id(std::move(_id)), var_type(std::move(_var_type))
	{}

	var_id_and_type(identifier _id)
		: id(std::move(_id)), var_type(type_as_expression(typespec()))
	{}
};

struct decl_variable
{
	enum : uint16_t
	{
<<<<<<< HEAD
		maybe_unused     = bit_at< 0>,
		used             = bit_at< 1>,
		module_export    = bit_at< 2>,
		external_linkage = bit_at< 3>,
		no_runtime_emit  = bit_at< 4>,
		member           = bit_at< 5>,
		global           = bit_at< 6>,
		variadic         = bit_at< 7>,
		tuple_outer_ref  = bit_at< 8>,
		moved            = bit_at< 9>,
		ever_moved       = bit_at<10>,
=======
		maybe_unused     = bit_at<0>,
		used             = bit_at<1>,
		module_export    = bit_at<2>,
		external_linkage = bit_at<3>,
		extern_          = bit_at<4>,
		no_runtime_emit  = bit_at<5>,
		member           = bit_at<6>,
		global           = bit_at<7>,
		variadic         = bit_at<8>,
		tuple_outer_ref  = bit_at<9>,
>>>>>>> 68ad685f
	};

	lex::src_tokens src_tokens;
	lex::token_range prototype_range;
	var_id_and_type id_and_type;
	bz::u8string symbol_name;
	arena_vector<decl_variable> tuple_decls;

	expression init_expr; // is null if there's no initializer
	destruct_operation destruction;
	ast_unique_ptr<decl_variable> original_tuple_variadic_decl; // non-null only if tuple_decls has an empty variadic declaration at the end
	lex::src_tokens move_position = {};

	arena_vector<attribute> attributes;
	enclosing_scope_t enclosing_scope;
	uint16_t       flags = 0;
	resolve_state  state = resolve_state::none;

	decl_variable(void) = default;
	decl_variable(decl_variable const &other)
		: src_tokens(other.src_tokens),
		  prototype_range(other.prototype_range),
		  id_and_type(other.id_and_type),
		  symbol_name(other.symbol_name),
		  tuple_decls(other.tuple_decls),
		  init_expr(other.init_expr),
		  destruction(other.destruction),
		  original_tuple_variadic_decl(nullptr),
		  move_position(other.move_position),
		  attributes(other.attributes),
		  enclosing_scope(other.enclosing_scope),
		  flags(other.flags), state(other.state)
	{
		bz_assert(other.destruction.is_null());
		if (other.original_tuple_variadic_decl != nullptr)
		{
			this->original_tuple_variadic_decl = make_ast_unique<decl_variable>(*other.original_tuple_variadic_decl);
		}
	}
	decl_variable(decl_variable &&) = default;
	decl_variable &operator = (decl_variable const &other)
	{
		if (this == &other)
		{
			return *this;
		}
		bz_assert(other.destruction.is_null());
		this->src_tokens = other.src_tokens;
		this->prototype_range = other.prototype_range;
		this->id_and_type = other.id_and_type;
		this->symbol_name = other.symbol_name;
		this->tuple_decls = other.tuple_decls;
		this->init_expr = other.init_expr;
		this->destruction = other.destruction;
		if (other.original_tuple_variadic_decl != nullptr)
		{
			this->original_tuple_variadic_decl = make_ast_unique<decl_variable>(*other.original_tuple_variadic_decl);
		}
		this->move_position = other.move_position;
		this->attributes = other.attributes;
		this->enclosing_scope = other.enclosing_scope;
		this->flags = other.flags;
		this->state = other.state;
		return *this;
	}
	decl_variable &operator = (decl_variable &&) = default;
	~decl_variable(void) noexcept = default;

	decl_variable(
		lex::src_tokens const &_src_tokens,
		lex::token_range       _prototype_range,
		var_id_and_type        _id_and_type,
		expression             _init_expr,
		enclosing_scope_t      _enclosing_scope
	)
		: src_tokens (_src_tokens),
		  prototype_range(_prototype_range),
		  id_and_type(std::move(_id_and_type)),
		  tuple_decls{},
		  init_expr  (std::move(_init_expr)),
		  enclosing_scope(_enclosing_scope)
	{}

	decl_variable(
		lex::src_tokens const &_src_tokens,
		lex::token_range       _prototype_range,
		var_id_and_type        _id_and_type,
		enclosing_scope_t      _enclosing_scope
	)
		: src_tokens (_src_tokens),
		  prototype_range(_prototype_range),
		  id_and_type(std::move(_id_and_type)),
		  tuple_decls{},
		  init_expr  (),
		  enclosing_scope(_enclosing_scope)
	{}

	decl_variable(
		lex::src_tokens const &_src_tokens,
		lex::token_range       _prototype_range,
		arena_vector<decl_variable> _tuple_decls,
		expression             _init_expr,
		enclosing_scope_t      _enclosing_scope
	)
		: src_tokens (_src_tokens),
		  prototype_range(_prototype_range),
		  id_and_type(),
		  tuple_decls(std::move(_tuple_decls)),
		  init_expr  (std::move(_init_expr)),
		  enclosing_scope(_enclosing_scope)
	{}

	decl_variable(
		lex::src_tokens const &_src_tokens,
		lex::token_range       _prototype_range,
		arena_vector<decl_variable> _tuple_decls,
		enclosing_scope_t      _enclosing_scope
	)
		: src_tokens (_src_tokens),
		  prototype_range(_prototype_range),
		  id_and_type(),
		  tuple_decls(std::move(_tuple_decls)),
		  init_expr  (),
		  enclosing_scope(_enclosing_scope)
	{}

	bool is_maybe_unused(void) const noexcept
	{ return (this->flags & maybe_unused) != 0; }

	bool is_used(void) const noexcept
	{ return (this->flags & used) != 0; }

	bool is_module_export(void) const noexcept
	{ return (this->flags & module_export) != 0; }

	bool is_external_linkage(void) const noexcept
	{ return (this->flags & external_linkage) != 0; }

	bool is_extern(void) const noexcept
	{ return (this->flags & extern_) != 0; }

	bool is_no_runtime_emit(void) const noexcept
	{ return (this->flags & no_runtime_emit) != 0; }

	bool is_member(void) const noexcept
	{ return (this->flags & member) != 0; }

	bool is_global(void) const noexcept
	{ return (this->flags & global) != 0; }

	bool is_variadic(void) const noexcept
	{ return (this->flags & variadic) != 0; }

	bool is_tuple_outer_ref(void) const noexcept
	{ return (this->flags & tuple_outer_ref) != 0; }

	bool is_moved(void) const noexcept
	{ return (this->flags & moved) != 0; }

	bool is_ever_moved(void) const noexcept
	{ return (this->flags & moved) != 0; }

	typespec &get_type(void)
	{
		bz_assert(this->id_and_type.var_type.is_typename());
		return this->id_and_type.var_type.get_typename();
	}

	typespec const &get_type(void) const
	{
		bz_assert(this->id_and_type.var_type.is_typename());
		return this->id_and_type.var_type.get_typename();
	}

	void clear_type(void)
	{
		if (this->id_and_type.var_type.is_typename())
		{
			this->id_and_type.var_type.get_typename().clear();
		}
		else
		{
			this->id_and_type.var_type = type_as_expression(typespec());
		}
		for (auto &decl : this->tuple_decls)
		{
			decl.clear_type();
		}
	}

	identifier const &get_id(void) const
	{ return this->id_and_type.id; }

	bz::u8string_view get_unqualified_id_value(void) const
	{
		auto const &id = this->get_id();
		bz_assert(!id.is_qualified && id.values.size() == 1);
		return id.values.front();
	}

	lex::token_range get_prototype_range(void) const
	{ return this->prototype_range; }
};

inline bool is_generic_parameter(decl_variable const &var_decl)
{
	return !var_decl.get_type().is_empty()
		&& (
			!is_complete(var_decl.get_type())
			|| var_decl.get_type().is_typename()
			|| var_decl.get_type().is<ast::ts_consteval>()
		);
}

struct generic_required_from_t
{
	lex::src_tokens src_tokens;
	bz::variant<function_body *, type_info *> body_or_info;
};

struct function_body
{
	using body_t = bz::variant<lex::token_range, bz::vector<statement>>;

	enum : uint32_t
	{
		module_export               = bit_at< 0>,
		main                        = bit_at< 1>,
		external_linkage            = bit_at< 2>,
		intrinsic                   = bit_at< 3>,
		generic                     = bit_at< 4>,
		generic_specialization      = bit_at< 5>,
		default_op_assign           = bit_at< 6>,
		default_op_move_assign      = bit_at< 7>,
		no_comptime_checking        = bit_at< 8>,
		local                       = bit_at< 9>,
		destructor                  = bit_at<10>,
		constructor                 = bit_at<11>,
		default_constructor         = bit_at<12>,
		copy_constructor            = bit_at<13>,
		move_constructor            = bit_at<14>,
		default_default_constructor = bit_at<15>,
		default_copy_constructor    = bit_at<16>,
		default_move_constructor    = bit_at<17>,
		bitcode_emitted             = bit_at<18>,
		comptime_bitcode_emitted    = bit_at<19>,
		only_consteval              = bit_at<20>,
		builtin_operator            = bit_at<21>,
		builtin_assign              = bit_at<22>,
		defaulted                   = bit_at<23>,
		deleted                     = bit_at<24>,
		copy_assign_op              = bit_at<25>,
		move_assign_op              = bit_at<26>,
	};

	enum : uint8_t
	{
		_builtin_first,

		builtin_str_length = _builtin_first,
		builtin_str_starts_with,
		builtin_str_ends_with,

		builtin_str_begin_ptr,
		builtin_str_end_ptr,
		builtin_str_size,
		builtin_str_from_ptrs,

		builtin_slice_begin_ptr,
		builtin_slice_begin_const_ptr,
		builtin_slice_end_ptr,
		builtin_slice_end_const_ptr,
		builtin_slice_size,
		builtin_slice_from_ptrs,
		builtin_slice_from_const_ptrs,

		builtin_pointer_cast,
		builtin_pointer_to_int,
		builtin_int_to_pointer,

		builtin_call_destructor,
		builtin_inplace_construct,

		builtin_is_comptime,
		builtin_is_option_set_impl,
		builtin_is_option_set,
		builtin_panic,

		print_stdout,
		print_stderr,

		comptime_malloc,
		comptime_malloc_type,
		comptime_free,

		comptime_compile_error,
		comptime_compile_warning,
		comptime_compile_error_src_tokens,
		comptime_compile_warning_src_tokens,

		comptime_create_global_string,

		comptime_concatenate_strs,

		comptime_format_float32,
		comptime_format_float64,

		// type manipulation functions

		typename_as_str,

		is_const,
		is_consteval,
		is_pointer,
		is_reference,
		is_move_reference,

		remove_const,
		remove_consteval,
		remove_pointer,
		remove_reference,
		remove_move_reference,

		is_default_constructible,
		is_copy_constructible,
		is_trivially_copy_constructible,
		is_trivially_destructible,

		// llvm intrinsics (https://releases.llvm.org/10.0.0/docs/LangRef.html#standard-c-library-intrinsics)
		// and other C standard library functions

		lifetime_start,
		lifetime_end,

		memcpy,
		memmove,
		memset,

		// C standard library math functions

		exp_f32,   exp_f64,
		exp2_f32,  exp2_f64,
		expm1_f32, expm1_f64,
		log_f32,   log_f64,
		log10_f32, log10_f64,
		log2_f32,  log2_f64,
		log1p_f32, log1p_f64,

		sqrt_f32,  sqrt_f64,
		pow_f32,   pow_f64,
		cbrt_f32,  cbrt_f64,
		hypot_f32, hypot_f64,

		sin_f32,   sin_f64,
		cos_f32,   cos_f64,
		tan_f32,   tan_f64,
		asin_f32,  asin_f64,
		acos_f32,  acos_f64,
		atan_f32,  atan_f64,
		atan2_f32, atan2_f64,

		sinh_f32,  sinh_f64,
		cosh_f32,  cosh_f64,
		tanh_f32,  tanh_f64,
		asinh_f32, asinh_f64,
		acosh_f32, acosh_f64,
		atanh_f32, atanh_f64,

		erf_f32,    erf_f64,
		erfc_f32,   erfc_f64,
		tgamma_f32, tgamma_f64,
		lgamma_f32, lgamma_f64,

		// bit manipulation intrinsics

		bitreverse_u8, bitreverse_u16, bitreverse_u32, bitreverse_u64,
		popcount_u8,   popcount_u16,   popcount_u32,   popcount_u64,
		byteswap_u16,  byteswap_u32,   byteswap_u64,
		clz_u8,  clz_u16,  clz_u32,  clz_u64,
		ctz_u8,  ctz_u16,  ctz_u32,  ctz_u64,
		fshl_u8, fshl_u16, fshl_u32, fshl_u64,
		fshr_u8, fshr_u16, fshr_u32, fshr_u64,

		_builtin_last,
		_builtin_default_constructor_first = _builtin_last,

		// these functions don't have a __builtin_* variant
		i8_default_constructor = _builtin_default_constructor_first,
		i16_default_constructor,
		i32_default_constructor,
		i64_default_constructor,
		u8_default_constructor,
		u16_default_constructor,
		u32_default_constructor,
		u64_default_constructor,
		f32_default_constructor,
		f64_default_constructor,
		char_default_constructor,
		str_default_constructor,
		bool_default_constructor,
		null_t_default_constructor,

		_builtin_default_constructor_last,
		_builtin_unary_operator_first = _builtin_default_constructor_last,

		builtin_unary_plus = _builtin_unary_operator_first,
		builtin_unary_minus,
		builtin_unary_dereference,
		builtin_unary_bit_not,
		builtin_unary_bool_not,
		builtin_unary_plus_plus,
		builtin_unary_minus_minus,

		_builtin_unary_operator_last,
		_builtin_binary_operator_first = _builtin_unary_operator_last,

		builtin_binary_assign = _builtin_binary_operator_first,
		builtin_binary_plus,
		builtin_binary_plus_eq,
		builtin_binary_minus,
		builtin_binary_minus_eq,
		builtin_binary_multiply,
		builtin_binary_multiply_eq,
		builtin_binary_divide,
		builtin_binary_divide_eq,
		builtin_binary_modulo,
		builtin_binary_modulo_eq,
		builtin_binary_equals,
		builtin_binary_not_equals,
		builtin_binary_less_than,
		builtin_binary_less_than_eq,
		builtin_binary_greater_than,
		builtin_binary_greater_than_eq,
		builtin_binary_bit_and,
		builtin_binary_bit_and_eq,
		builtin_binary_bit_xor,
		builtin_binary_bit_xor_eq,
		builtin_binary_bit_or,
		builtin_binary_bit_or_eq,
		builtin_binary_bit_left_shift,
		builtin_binary_bit_left_shift_eq,
		builtin_binary_bit_right_shift,
		builtin_binary_bit_right_shift_eq,

		_builtin_binary_operator_last,
	};

	arena_vector<decl_variable> params;
	typespec                    return_type;
	body_t                      body;
	bz::variant<identifier, uint32_t> function_name_or_operator_kind;
	bz::u8string                symbol_name;
	lex::src_tokens             src_tokens;
	scope_t                     scope;
	uint32_t                    flags = 0;
	resolve_state               state = resolve_state::none;
	abi::calling_convention     cc = abi::calling_convention::c;
	uint8_t                     intrinsic_kind = 0;

	type_info *constructor_or_destructor_of;

	arena_vector<ast_unique_ptr<function_body>> generic_specializations;
	arena_vector<generic_required_from_t>       generic_required_from;
	function_body *generic_parent = nullptr;

	function_body(void)             = default;
	function_body(function_body &&) = default;

	struct generic_copy_t {};

	function_body(function_body const &other, generic_copy_t)
		: params         (),
		  return_type    (other.return_type),
		  body           (other.body),
		  function_name_or_operator_kind(other.function_name_or_operator_kind),
		  symbol_name    (other.symbol_name),
		  src_tokens     (other.src_tokens),
		  scope          (other.scope),
		  flags          ((other.flags & ~generic) | generic_specialization),
		  state          (other.state),
		  cc             (other.cc),
		  intrinsic_kind (other.intrinsic_kind),
		  constructor_or_destructor_of(nullptr),
		  generic_specializations(),
		  generic_required_from(other.generic_required_from),
		  generic_parent(other.generic_parent)
	{}

	bz::vector<statement> &get_statements(void) noexcept
	{
		bz_assert(this->body.is<bz::vector<statement>>());
		return this->body.get<bz::vector<statement>>();
	}

	bz::vector<statement> const &get_statements(void) const noexcept
	{
		bz_assert(this->body.is<bz::vector<statement>>());
		return this->body.get<bz::vector<statement>>();
	}

	bz::u8string get_signature(void) const;
	bz::u8string get_symbol_name(void) const;
	bz::u8string get_candidate_message(void) const;

	arena_vector<decl_variable> get_params_copy_for_generic_specialization(void);
	std::pair<function_body *, bz::u8string> add_specialized_body(
		arena_vector<decl_variable> params,
		arena_vector<generic_required_from_t> required_from
	);

	void resolve_symbol_name(void)
	{
		if (this->symbol_name == "")
		{
			this->symbol_name = this->get_symbol_name();
		}
	}

	bool is_external_linkage(void) const noexcept
	{ return (this->flags & external_linkage) != 0; }

	bool is_main(void) const noexcept
	{ return(this->flags & main) != 0; }

	bool is_export(void) const noexcept
	{ return (this->flags & module_export) != 0; }

	bool is_intrinsic(void) const noexcept
	{ return (this->flags & intrinsic) != 0; }

	bool is_generic(void) const noexcept
	{ return (this->flags & generic) != 0; }

	bool is_generic_specialization(void) const noexcept
	{ return (this->flags & generic_specialization) != 0; }

	bool is_default_op_assign(void) const noexcept
	{ return (this->flags & default_op_assign) != 0; }

	bool is_default_op_move_assign(void) const noexcept
	{ return (this->flags & default_op_move_assign) != 0; }

	bool is_no_comptime_checking(void) const noexcept
	{ return (this->flags & no_comptime_checking) != 0; }

	bool is_local(void) const noexcept
	{ return (this->flags & local) != 0; }

	bool is_destructor(void) const noexcept
	{ return (this->flags & destructor) != 0; }

	bool is_constructor(void) const noexcept
	{ return (this->flags & constructor) != 0; }

	bool is_default_constructor(void) const noexcept
	{ return (this->flags & default_constructor) != 0; }

	bool is_copy_constructor(void) const noexcept
	{ return (this->flags & copy_constructor) != 0; }

	bool is_move_constructor(void) const noexcept
	{ return (this->flags & move_constructor) != 0; }

	bool is_default_default_constructor(void) const noexcept
	{ return (this->flags & default_default_constructor) != 0; }

	bool is_default_copy_constructor(void) const noexcept
	{ return (this->flags & default_copy_constructor) != 0; }

	bool is_default_move_constructor(void) const noexcept
	{ return (this->flags & default_move_constructor) != 0; }

	bool is_bitcode_emitted(void) const noexcept
	{ return (this->flags & bitcode_emitted) != 0; }

	bool is_comptime_bitcode_emitted(void) const noexcept
	{ return (this->flags & comptime_bitcode_emitted) != 0; }

	bool is_only_consteval(void) const noexcept
	{ return (this->flags & only_consteval) != 0; }

	bool is_builtin_operator(void) const noexcept
	{ return (this->flags & builtin_operator) != 0; }

	bool is_builtin_assign(void) const noexcept
	{ return (this->flags & builtin_assign) != 0; }

	bool is_defaulted(void) const noexcept
	{ return (this->flags & defaulted) != 0; }

	bool is_deleted(void) const noexcept
	{ return (this->flags & deleted) != 0; }

	bool is_copy_assign_op(void) const noexcept
	{ return (this->flags & copy_assign_op) != 0; }

	bool is_move_assign_op(void) const noexcept
	{ return (this->flags & move_assign_op) != 0; }

	bool has_builtin_implementation(void) const noexcept
	{
		return (this->is_intrinsic() && this->body.is_null())
			|| this->is_default_default_constructor()
			|| this->is_default_copy_constructor()
			|| this->is_default_move_constructor()
			|| this->is_default_op_assign()
			|| this->is_default_op_move_assign();
	}

	type_info *get_destructor_of(void) const noexcept
	{
		bz_assert(this->is_destructor());
		bz_assert(this->constructor_or_destructor_of != nullptr);
		return this->constructor_or_destructor_of;
	}

	type_info *get_constructor_of(void) const noexcept
	{
		bz_assert(this->is_constructor());
		bz_assert(this->constructor_or_destructor_of != nullptr);
		return this->constructor_or_destructor_of;
	}

	enclosing_scope_t get_enclosing_scope(void) const noexcept;

	static bz::u8string decode_symbol_name(
		bz::u8string_view::const_iterator &it,
		bz::u8string_view::const_iterator end
	);
	static bz::u8string decode_symbol_name(bz::u8string_view name)
	{
		auto it = name.begin();
		auto const end = name.end();
		return decode_symbol_name(it, end);
	}
};

struct decl_function
{
	identifier              id;
	function_body           body;
	arena_vector<attribute> attributes;

	decl_function(void) = default;

	decl_function(
		identifier    _id,
		function_body _body
	)
		: id  (std::move(_id)),
		  body(std::move(_body))
	{}
};

struct decl_operator
{
	bz::vector<bz::u8string_view> scope;
	lex::token_pos                op;
	function_body                 body;
	arena_vector<attribute>       attributes;

	decl_operator(void) = default;

	decl_operator(
		bz::vector<bz::u8string_view> _scope,
		lex::token_pos                _op,
		function_body                 _body
	)
		: scope(std::move(_scope)),
		  op   (_op),
		  body (std::move(_body))
	{}
};

struct decl_function_alias
{
	lex::src_tokens               src_tokens;
	identifier                    id;
	expression                    alias_expr;
	arena_vector<decl_function *> aliased_decls;
	enclosing_scope_t             enclosing_scope;
	bool                          is_export = false;
	resolve_state                 state = resolve_state::none;

	decl_function_alias(
		lex::src_tokens const &_src_tokens,
		identifier             _id,
		expression             _alias_expr,
		enclosing_scope_t      _enclosing_scope
	)
		: src_tokens(_src_tokens),
		  id(std::move(_id)),
		  alias_expr(std::move(_alias_expr)),
		  aliased_decls{},
		  enclosing_scope(_enclosing_scope)
	{}
};

struct decl_type_alias
{
	enum : uint8_t
	{
		module_export    = bit_at<0>,
		global           = bit_at<1>,
	};

	lex::src_tokens   src_tokens;
	identifier        id;
	expression        alias_expr;
	enclosing_scope_t enclosing_scope;
	uint8_t           flags = 0;
	resolve_state     state = resolve_state::none;

	decl_type_alias(
		lex::src_tokens const &_src_tokens,
		identifier             _id,
		expression             _alias_expr,
		enclosing_scope_t      _enclosing_scope
	)
		: src_tokens(_src_tokens),
		  id        (std::move(_id)),
		  alias_expr(std::move(_alias_expr)),
		  enclosing_scope(_enclosing_scope)
	{}

	typespec_view get_type(void) const
	{
		if (this->alias_expr.is_typename())
		{
			return this->alias_expr.get_typename();
		}
		else
		{
			return {};
		}
	}

	bool is_module_export(void) const noexcept
	{ return (this->flags & module_export) != 0; }

	bool is_global(void) const noexcept
	{ return (this->flags & global) != 0; }
};

struct type_info
{
	using body_t = bz::variant<lex::token_range, bz::vector<statement>>;

	enum : uint32_t
	{
		generic                         = bit_at< 0>,
		generic_instantiation           = bit_at< 1>,

		default_constructible           = bit_at< 2>,
		default_zero_initialized        = bit_at< 3>,
		copy_constructible              = bit_at< 4>,
		trivially_copy_constructible    = bit_at< 5>,
		move_constructible              = bit_at< 6>,
		trivially_move_constructible    = bit_at< 7>,
		trivially_destructible          = bit_at< 8>,
		trivially_move_destructible     = bit_at< 9>,
		trivially_relocatable           = bit_at<10>,
		trivial                         = bit_at<11>,
		module_export                   = bit_at<12>,
	};

	enum : uint8_t
	{
		int8_, int16_, int32_, int64_,
		uint8_, uint16_, uint32_, uint64_,
		float32_, float64_,
		char_, str_,
		bool_, null_t_,

		aggregate,
		forward_declaration,
	};

	lex::src_tokens src_tokens;
	uint8_t         kind;
	resolve_state   state;
	uint32_t        flags;
	identifier      type_name;
	bz::u8string    symbol_name;
	body_t          body;
	scope_t         scope;

	bz::vector<ast::decl_variable *> member_variables;

	using decl_function_ptr = ast_unique_ptr<decl_function>;
	using decl_operator_ptr = ast_unique_ptr<decl_operator>;

	decl_operator_ptr default_op_assign;
	decl_operator_ptr default_op_move_assign;

	decl_function_ptr default_default_constructor;
	decl_function_ptr default_copy_constructor;
	decl_function_ptr default_move_constructor;

	decl_function *default_constructor = nullptr;
	decl_function *copy_constructor = nullptr;
	decl_function *move_constructor = nullptr;

	decl_function *destructor = nullptr;
	decl_function *move_destructor = nullptr;

	arena_vector<decl_function *> constructors{};
	arena_vector<decl_function *> destructors{};

	arena_vector<decl_variable>             generic_parameters{};
	arena_vector<ast_unique_ptr<type_info>> generic_instantiations{};
	type_info *generic_parent = nullptr;
	arena_vector<generic_required_from_t> generic_required_from;

//	function_body *move_constructor;
//	function_body_ptr move_destuctor;

	type_info(lex::src_tokens const &_src_tokens, identifier _type_name, lex::token_range range, enclosing_scope_t _enclosing_scope)
		: src_tokens(_src_tokens),
		  kind(range.begin == nullptr ? forward_declaration : aggregate),
		  state(resolve_state::none),
		  flags(0),
		  type_name(std::move(_type_name)),
		  symbol_name(),
		  body(range),
		  scope(make_global_scope(_enclosing_scope, {}))
	{}

	type_info(
		lex::src_tokens const &_src_tokens,
		identifier _type_name,
		lex::token_range range,
		arena_vector<decl_variable> _generic_parameters,
		enclosing_scope_t _enclosing_scope
	)
		: src_tokens(_src_tokens),
		  kind(range.begin == nullptr ? forward_declaration : aggregate),
		  state(resolve_state::none),
		  flags(generic),
		  type_name(std::move(_type_name)),
		  symbol_name(),
		  body(range),
		  scope(make_global_scope(_enclosing_scope, {})),
		  generic_parameters(std::move(_generic_parameters))
	{}

	struct generic_copy_t {};

	type_info(type_info const &other, generic_copy_t)
		: src_tokens(other.src_tokens),
		  kind(other.kind),
		  state(resolve_state::none),
		  flags((other.flags & ~generic) | generic_instantiation),
		  type_name(other.type_name),
		  symbol_name(),
		  body(other.body),
		  scope(other.scope),
		  generic_required_from(other.generic_required_from)
	{}

private:
	type_info(bz::u8string_view name, uint8_t kind)
		: src_tokens{},
		  kind(kind),
		  state(resolve_state::all),
		  flags(
			  default_constructible
			  | copy_constructible
			  | trivially_copy_constructible
			  | move_constructible
			  | trivially_move_constructible
			  | trivially_destructible
			  | trivially_move_destructible
			  | trivial
			  | trivially_relocatable
			  | default_zero_initialized
		  ),
		  type_name(),
		  symbol_name(bz::format("builtin.{}", name)),
		  body(bz::vector<statement>{}),
		  scope(make_global_scope({}, {})),
		  member_variables{},
		  default_op_assign(nullptr),
		  default_op_move_assign(nullptr),
		  default_default_constructor(nullptr),
		  default_copy_constructor(nullptr),
		  default_move_constructor(nullptr)
	{}
public:

	bool is_generic(void) const noexcept
	{ return (this->flags & generic) != 0; }

	bool is_generic_instantiation(void) const noexcept
	{ return (this->flags & generic_instantiation) != 0; }

	bool is_default_constructible(void) const noexcept
	{ return (this->flags & default_constructible) != 0; }

	bool is_copy_constructible(void) const noexcept
	{ return (this->flags & copy_constructible) != 0; }

	bool is_trivially_copy_constructible(void) const noexcept
	{ return (this->flags & trivially_copy_constructible) != 0; }

	bool is_move_constructible(void) const noexcept
	{ return (this->flags & move_constructible) != 0; }

	bool is_trivially_move_constructible(void) const noexcept
	{ return (this->flags & trivially_move_constructible) != 0; }

	bool is_trivially_destructible(void) const noexcept
	{ return (this->flags & trivially_destructible) != 0; }

	bool is_trivially_move_destructible(void) const noexcept
	{ return (this->flags & trivially_move_destructible) != 0; }

	bool is_trivially_relocatable(void) const noexcept
	{ return (this->flags & trivially_relocatable) != 0; }

	bool is_trivial(void) const noexcept
	{ return (this->flags & trivial) != 0; }

	bool is_default_zero_initialized(void) const noexcept
	{ return (this->flags & default_zero_initialized) != 0; }

	bool is_module_export(void) const noexcept
	{ return (this->flags & module_export) != 0; }

	static decl_operator_ptr make_default_op_assign(lex::src_tokens const &src_tokens, type_info &info);
	static decl_operator_ptr make_default_op_move_assign(lex::src_tokens const &src_tokens, type_info &info);
	static decl_function_ptr make_default_default_constructor(lex::src_tokens const &src_tokens, type_info &info);
	static decl_function_ptr make_default_copy_constructor(lex::src_tokens const &src_tokens, type_info &info);
	static decl_function_ptr make_default_move_constructor(lex::src_tokens const &src_tokens, type_info &info);

	arena_vector<decl_variable> get_params_copy_for_generic_instantiation(void);
	type_info *add_generic_instantiation(
		arena_vector<decl_variable> generic_params,
		arena_vector<generic_required_from_t> required_from
	);

	bz::u8string get_typename_as_string(void) const;

	enclosing_scope_t get_scope(void) noexcept;
	enclosing_scope_t get_enclosing_scope(void) const noexcept;

	static type_info make_builtin(bz::u8string_view name, uint8_t kind)
	{
		return type_info(name, kind);
	}

	static bz::u8string_view decode_symbol_name(bz::u8string_view symbol_name)
	{
		constexpr bz::u8string_view builtin = "builtin.";
		constexpr bz::u8string_view struct_ = "struct.";
		constexpr bz::u8string_view non_global_struct = "non_global_struct.";
		if (symbol_name.starts_with(builtin))
		{
			return symbol_name.substring(builtin.length());
		}
		else if (symbol_name.starts_with(struct_))
		{
			return symbol_name.substring(struct_.length());
		}
		else
		{
			bz_assert(symbol_name.starts_with(non_global_struct));
			return symbol_name.substring(non_global_struct.length());
		}
	}

	static bz::u8string decode_symbol_name(
		bz::u8string_view::const_iterator &it,
		bz::u8string_view::const_iterator end
	)
	{
		auto const whole_str = bz::u8string_view(it, end);
		constexpr bz::u8string_view builtin = "builtin.";
		constexpr bz::u8string_view struct_ = "struct.";
		constexpr bz::u8string_view non_global_struct = "non_global_struct.";
		if (whole_str.starts_with(builtin))
		{
			static_assert(builtin.length() == builtin.size());
			auto const begin = bz::u8string_view::const_iterator(it.data() + builtin.size());
			auto const dot = whole_str.find(begin, '.');
			it = dot;
			return bz::u8string(begin, dot);
		}
		else if (whole_str.starts_with(struct_))
		{
			static_assert(struct_.length() == struct_.size());
			auto const begin = bz::u8string_view::const_iterator(it.data() + struct_.size());
			auto const dot = whole_str.find(begin, '.');
			it = dot;
			return bz::u8string(begin, dot);
		}
		else
		{
			bz_assert(whole_str.starts_with(non_global_struct));
			static_assert(non_global_struct.length() == non_global_struct.size());
			auto const begin = bz::u8string_view::const_iterator(it.data() + non_global_struct.size());
			auto const dot = whole_str.find(begin, '.');
			it = dot;
			return bz::u8string(begin, dot);
		}
	}
};

constexpr bool is_integer_kind(uint8_t kind)
{
	return kind >= ast::type_info::int8_
		&& kind <= ast::type_info::uint64_;
}

constexpr bool is_unsigned_integer_kind(uint8_t kind)
{
	return kind >= ast::type_info::uint8_
		&& kind <= ast::type_info::uint64_;
}

constexpr bool is_signed_integer_kind(uint8_t kind)
{
	return kind >= ast::type_info::int8_
		&& kind <= ast::type_info::int64_;
}

constexpr bool is_floating_point_kind(uint8_t kind)
{
	return kind == ast::type_info::float32_
		|| kind == ast::type_info::float64_;
}

constexpr bool is_arithmetic_kind(uint8_t kind)
{
	return kind >= ast::type_info::int8_
		&& kind <= ast::type_info::float64_;
}

inline bz::u8string_view get_type_name_from_kind(uint8_t kind)
{
	switch (kind)
	{
	case type_info::int8_:    return "int8";
	case type_info::int16_:   return "int16";
	case type_info::int32_:   return "int32";
	case type_info::int64_:   return "int64";
	case type_info::uint8_:   return "uint8";
	case type_info::uint16_:  return "uint16";
	case type_info::uint32_:  return "uint32";
	case type_info::uint64_:  return "uint64";
	case type_info::float32_: return "float32";
	case type_info::float64_: return "float64";
	case type_info::char_:    return "char";
	case type_info::str_:     return "str";
	case type_info::bool_:    return "bool";
	default: bz_unreachable;
	}
}

namespace internal
{

template<uint32_t N>
struct type_from_type_info;

template<>
struct type_from_type_info<type_info::int8_>
{ using type = int8_t; };
template<>
struct type_from_type_info<type_info::int16_>
{ using type = int16_t; };
template<>
struct type_from_type_info<type_info::int32_>
{ using type = int32_t; };
template<>
struct type_from_type_info<type_info::int64_>
{ using type = int64_t; };

template<>
struct type_from_type_info<type_info::uint8_>
{ using type = uint8_t; };
template<>
struct type_from_type_info<type_info::uint16_>
{ using type = uint16_t; };
template<>
struct type_from_type_info<type_info::uint32_>
{ using type = uint32_t; };
template<>
struct type_from_type_info<type_info::uint64_>
{ using type = uint64_t; };

template<>
struct type_from_type_info<type_info::float32_>
{ using type = float32_t; };
template<>
struct type_from_type_info<type_info::float64_>
{ using type = float64_t; };


template<typename T>
struct type_info_from_type;

template<>
struct type_info_from_type<int8_t>
{ static constexpr auto value = type_info::int8_; };
template<>
struct type_info_from_type<int16_t>
{ static constexpr auto value = type_info::int16_; };
template<>
struct type_info_from_type<int32_t>
{ static constexpr auto value = type_info::int32_; };
template<>
struct type_info_from_type<int64_t>
{ static constexpr auto value = type_info::int64_; };

template<>
struct type_info_from_type<uint8_t>
{ static constexpr auto value = type_info::uint8_; };
template<>
struct type_info_from_type<uint16_t>
{ static constexpr auto value = type_info::uint16_; };
template<>
struct type_info_from_type<uint32_t>
{ static constexpr auto value = type_info::uint32_; };
template<>
struct type_info_from_type<uint64_t>
{ static constexpr auto value = type_info::uint64_; };

template<>
struct type_info_from_type<float32_t>
{ static constexpr auto value = type_info::float32_; };
template<>
struct type_info_from_type<float64_t>
{ static constexpr auto value = type_info::float64_; };

} // namespace internal

template<uint32_t N>
using type_from_type_info_t = typename internal::type_from_type_info<N>::type;
template<typename T>
constexpr auto type_info_from_type_v = internal::type_info_from_type<T>::value;



struct decl_struct
{
	identifier id;
	type_info  info;

	decl_struct(decl_struct const &) = delete;
	decl_struct(decl_struct &&)      = default;

	decl_struct(
		lex::src_tokens const &_src_tokens,
		identifier _id,
		lex::token_range _range,
		enclosing_scope_t _enclosing_scope
	)
		: id  (std::move(_id)),
		  info(_src_tokens, this->id, _range, _enclosing_scope)
	{}

	decl_struct(
		lex::src_tokens const &_src_tokens,
		identifier _id,
		lex::token_range _range,
		arena_vector<decl_variable> _generic_parameters,
		enclosing_scope_t _enclosing_scope
	)
		: id  (std::move(_id)),
		  info(_src_tokens, this->id, _range, std::move(_generic_parameters), _enclosing_scope)
	{}

	decl_struct(
		lex::src_tokens const &_src_tokens,
		identifier _id,
		enclosing_scope_t _enclosing_scope
	)
		: id  (std::move(_id)),
		  info(_src_tokens, this->id, {}, _enclosing_scope)
	{}

	lex::token_pos get_tokens_begin(void) const;
	lex::token_pos get_tokens_pivot(void) const;
	lex::token_pos get_tokens_end(void) const;
};

struct decl_import
{
	identifier id;

	decl_import(identifier _id)
		: id(std::move(_id))
	{}
};


template<typename ...Args>
statement make_statement(Args &&...args)
{ return statement(std::forward<Args>(args)...); }


#define def_make_fn(ret_type, node_type)                                       \
template<typename ...Args>                                                     \
ret_type make_ ## node_type (Args &&...args)                                   \
{ return ret_type(make_ast_unique<node_type>(std::forward<Args>(args)...)); }

def_make_fn(statement, decl_variable)
def_make_fn(statement, decl_function)
def_make_fn(statement, decl_operator)
def_make_fn(statement, decl_function_alias)
def_make_fn(statement, decl_type_alias)
def_make_fn(statement, decl_struct)
def_make_fn(statement, decl_import)

def_make_fn(statement, stmt_while)
def_make_fn(statement, stmt_for)
def_make_fn(statement, stmt_foreach)
def_make_fn(statement, stmt_return)
def_make_fn(statement, stmt_no_op)
def_make_fn(statement, stmt_expression)
def_make_fn(statement, stmt_static_assert)

#undef def_make_fn

struct type_and_name_pair
{
	typespec type;
	bz::u8string_view name;
};

struct universal_function_set
{
	bz::u8string_view id;
	bz::vector<uint32_t> func_kinds;
};

struct builtin_operator
{
	uint32_t op;
	bz::vector<decl_operator> decls;
};

bz::vector<type_info>              make_builtin_type_infos(void);
bz::vector<type_and_name_pair>     make_builtin_types    (bz::array_view<type_info> builtin_type_infos, size_t pointer_size);
bz::vector<universal_function_set> make_builtin_universal_functions(void);

scope_t make_builtin_global_scope(
	bz::array_view<decl_function *> builtin_functions,
	bz::array_view<decl_operator *> builtin_operators
);

struct intrinsic_info_t
{
	uint32_t kind;
	bz::u8string_view func_name;
};

constexpr auto intrinsic_info = []() {
	static_assert(function_body::_builtin_last - function_body::_builtin_first == 139);
	constexpr size_t size = function_body::_builtin_last - function_body::_builtin_first;
	return bz::array<intrinsic_info_t, size>{{
		{ function_body::builtin_str_length,      "__builtin_str_length"      },
		{ function_body::builtin_str_starts_with, "__builtin_str_starts_with" },
		{ function_body::builtin_str_ends_with,   "__builtin_str_ends_with"   },

		{ function_body::builtin_str_begin_ptr, "__builtin_str_begin_ptr" },
		{ function_body::builtin_str_end_ptr,   "__builtin_str_end_ptr"   },
		{ function_body::builtin_str_size,      "__builtin_str_size"      },
		{ function_body::builtin_str_from_ptrs, "__builtin_str_from_ptrs" },

		{ function_body::builtin_slice_begin_ptr,       "__builtin_slice_begin_ptr"       },
		{ function_body::builtin_slice_begin_const_ptr, "__builtin_slice_begin_const_ptr" },
		{ function_body::builtin_slice_end_ptr,         "__builtin_slice_end_ptr"         },
		{ function_body::builtin_slice_end_const_ptr,   "__builtin_slice_end_const_ptr"   },
		{ function_body::builtin_slice_size,            "__builtin_slice_size"            },
		{ function_body::builtin_slice_from_ptrs,       "__builtin_slice_from_ptrs"       },
		{ function_body::builtin_slice_from_const_ptrs, "__builtin_slice_from_const_ptrs" },

		{ function_body::builtin_pointer_cast,   "__builtin_pointer_cast"   },
		{ function_body::builtin_pointer_to_int, "__builtin_pointer_to_int" },
		{ function_body::builtin_int_to_pointer, "__builtin_int_to_pointer" },

		{ function_body::builtin_call_destructor,   "__builtin_call_destructor"   },
		{ function_body::builtin_inplace_construct, "__builtin_inplace_construct" },

		{ function_body::builtin_is_comptime,        "__builtin_is_comptime"        },
		{ function_body::builtin_is_option_set_impl, "__builtin_is_option_set_impl" },
		{ function_body::builtin_is_option_set,      "__builtin_is_option_set"      },
		{ function_body::builtin_panic,              "__builtin_panic"              },

		{ function_body::print_stdout,   "__builtin_print_stdout"   },
		{ function_body::print_stderr,   "__builtin_print_stderr"   },

		{ function_body::comptime_malloc,      "__builtin_comptime_malloc"      },
		{ function_body::comptime_malloc_type, "__builtin_comptime_malloc_type" },
		{ function_body::comptime_free,        "__builtin_comptime_free"        },

		{ function_body::comptime_compile_error,              "__builtin_comptime_compile_error"              },
		{ function_body::comptime_compile_warning,            "__builtin_comptime_compile_warning"            },
		{ function_body::comptime_compile_error_src_tokens,   "__builtin_comptime_compile_error_src_tokens"   },
		{ function_body::comptime_compile_warning_src_tokens, "__builtin_comptime_compile_warning_src_tokens" },

		{ function_body::comptime_create_global_string, "__builtin_comptime_create_global_string" },

		{ function_body::comptime_concatenate_strs, "__builtin_comptime_concatenate_strs" },

		{ function_body::comptime_format_float32, "__builtin_comptime_format_float32" },
		{ function_body::comptime_format_float64, "__builtin_comptime_format_float64" },

		{ function_body::typename_as_str, "__builtin_typename_as_str" },

		{ function_body::is_const,          "__builtin_is_const"          },
		{ function_body::is_consteval,      "__builtin_is_consteval"      },
		{ function_body::is_pointer,        "__builtin_is_pointer"        },
		{ function_body::is_reference,      "__builtin_is_reference"      },
		{ function_body::is_move_reference, "__builtin_is_move_reference" },

		{ function_body::remove_const,          "__builtin_remove_const"          },
		{ function_body::remove_consteval,      "__builtin_remove_consteval"      },
		{ function_body::remove_pointer,        "__builtin_remove_pointer"        },
		{ function_body::remove_reference,      "__builtin_remove_reference"      },
		{ function_body::remove_move_reference, "__builtin_remove_move_reference" },

		{ function_body::is_default_constructible,        "__builtin_is_default_constructible"        },
		{ function_body::is_copy_constructible,           "__builtin_is_copy_constructible"           },
		{ function_body::is_trivially_copy_constructible, "__builtin_is_trivially_copy_constructible" },
		{ function_body::is_trivially_destructible,       "__builtin_is_trivially_destructible"       },

		// llvm intrinsics (https://releases.llvm.org/10.0.0/docs/LangRef.html#standard-c-library-intrinsics)
		// and other C standard library functions

		{ function_body::lifetime_start, "__builtin_lifetime_start" },
		{ function_body::lifetime_end,   "__builtin_lifetime_end"   },

		{ function_body::memcpy,  "__builtin_memcpy"  },
		{ function_body::memmove, "__builtin_memmove" },
		{ function_body::memset,  "__builtin_memset"  },

		// C standard library math functions

		{ function_body::exp_f32,   "__builtin_exp_f32"   },
		{ function_body::exp_f64,   "__builtin_exp_f64"   },
		{ function_body::exp2_f32,  "__builtin_exp2_f32"  },
		{ function_body::exp2_f64,  "__builtin_exp2_f64"  },
		{ function_body::expm1_f32, "__builtin_expm1_f32" },
		{ function_body::expm1_f64, "__builtin_expm1_f64" },
		{ function_body::log_f32,   "__builtin_log_f32"   },
		{ function_body::log_f64,   "__builtin_log_f64"   },
		{ function_body::log10_f32, "__builtin_log10_f32" },
		{ function_body::log10_f64, "__builtin_log10_f64" },
		{ function_body::log2_f32,  "__builtin_log2_f32"  },
		{ function_body::log2_f64,  "__builtin_log2_f64"  },
		{ function_body::log1p_f32, "__builtin_log1p_f32" },
		{ function_body::log1p_f64, "__builtin_log1p_f64" },

		{ function_body::sqrt_f32,  "__builtin_sqrt_f32"  },
		{ function_body::sqrt_f64,  "__builtin_sqrt_f64"  },
		{ function_body::pow_f32,   "__builtin_pow_f32"   },
		{ function_body::pow_f64,   "__builtin_pow_f64"   },
		{ function_body::cbrt_f32,  "__builtin_cbrt_f32"  },
		{ function_body::cbrt_f64,  "__builtin_cbrt_f64"  },
		{ function_body::hypot_f32, "__builtin_hypot_f32" },
		{ function_body::hypot_f64, "__builtin_hypot_f64" },

		{ function_body::sin_f32,   "__builtin_sin_f32"   },
		{ function_body::sin_f64,   "__builtin_sin_f64"   },
		{ function_body::cos_f32,   "__builtin_cos_f32"   },
		{ function_body::cos_f64,   "__builtin_cos_f64"   },
		{ function_body::tan_f32,   "__builtin_tan_f32"   },
		{ function_body::tan_f64,   "__builtin_tan_f64"   },
		{ function_body::asin_f32,  "__builtin_asin_f32"  },
		{ function_body::asin_f64,  "__builtin_asin_f64"  },
		{ function_body::acos_f32,  "__builtin_acos_f32"  },
		{ function_body::acos_f64,  "__builtin_acos_f64"  },
		{ function_body::atan_f32,  "__builtin_atan_f32"  },
		{ function_body::atan_f64,  "__builtin_atan_f64"  },
		{ function_body::atan2_f32, "__builtin_atan2_f32" },
		{ function_body::atan2_f64, "__builtin_atan2_f64" },

		{ function_body::sinh_f32,  "__builtin_sinh_f32"  },
		{ function_body::sinh_f64,  "__builtin_sinh_f64"  },
		{ function_body::cosh_f32,  "__builtin_cosh_f32"  },
		{ function_body::cosh_f64,  "__builtin_cosh_f64"  },
		{ function_body::tanh_f32,  "__builtin_tanh_f32"  },
		{ function_body::tanh_f64,  "__builtin_tanh_f64"  },
		{ function_body::asinh_f32, "__builtin_asinh_f32" },
		{ function_body::asinh_f64, "__builtin_asinh_f64" },
		{ function_body::acosh_f32, "__builtin_acosh_f32" },
		{ function_body::acosh_f64, "__builtin_acosh_f64" },
		{ function_body::atanh_f32, "__builtin_atanh_f32" },
		{ function_body::atanh_f64, "__builtin_atanh_f64" },

		{ function_body::erf_f32,    "__builtin_erf_f32"    },
		{ function_body::erf_f64,    "__builtin_erf_f64"    },
		{ function_body::erfc_f32,   "__builtin_erfc_f32"   },
		{ function_body::erfc_f64,   "__builtin_erfc_f64"   },
		{ function_body::tgamma_f32, "__builtin_tgamma_f32" },
		{ function_body::tgamma_f64, "__builtin_tgamma_f64" },
		{ function_body::lgamma_f32, "__builtin_lgamma_f32" },
		{ function_body::lgamma_f64, "__builtin_lgamma_f64" },

		{ function_body::bitreverse_u8,  "__builtin_bitreverse_u8"  },
		{ function_body::bitreverse_u16, "__builtin_bitreverse_u16" },
		{ function_body::bitreverse_u32, "__builtin_bitreverse_u32" },
		{ function_body::bitreverse_u64, "__builtin_bitreverse_u64" },
		{ function_body::popcount_u8,    "__builtin_popcount_u8"    },
		{ function_body::popcount_u16,   "__builtin_popcount_u16"   },
		{ function_body::popcount_u32,   "__builtin_popcount_u32"   },
		{ function_body::popcount_u64,   "__builtin_popcount_u64"   },
		{ function_body::byteswap_u16,   "__builtin_byteswap_u16"   },
		{ function_body::byteswap_u32,   "__builtin_byteswap_u32"   },
		{ function_body::byteswap_u64,   "__builtin_byteswap_u64"   },

		{ function_body::clz_u8,   "__builtin_clz_u8"   },
		{ function_body::clz_u16,  "__builtin_clz_u16"  },
		{ function_body::clz_u32,  "__builtin_clz_u32"  },
		{ function_body::clz_u64,  "__builtin_clz_u64"  },
		{ function_body::ctz_u8,   "__builtin_ctz_u8"   },
		{ function_body::ctz_u16,  "__builtin_ctz_u16"  },
		{ function_body::ctz_u32,  "__builtin_ctz_u32"  },
		{ function_body::ctz_u64,  "__builtin_ctz_u64"  },
		{ function_body::fshl_u8,  "__builtin_fshl_u8"  },
		{ function_body::fshl_u16, "__builtin_fshl_u16" },
		{ function_body::fshl_u32, "__builtin_fshl_u32" },
		{ function_body::fshl_u64, "__builtin_fshl_u64" },
		{ function_body::fshr_u8,  "__builtin_fshr_u8"  },
		{ function_body::fshr_u16, "__builtin_fshr_u16" },
		{ function_body::fshr_u32, "__builtin_fshr_u32" },
		{ function_body::fshr_u64, "__builtin_fshr_u64" },
	}};
}();

struct builtin_operator_info_t
{
	uint32_t kind;
	uint32_t op;
};

constexpr auto builtin_unary_operator_info = []() {
	static_assert(function_body::_builtin_unary_operator_last - function_body::_builtin_unary_operator_first == 7);
	constexpr size_t size = function_body::_builtin_unary_operator_last - function_body::_builtin_unary_operator_first;
	return bz::array<builtin_operator_info_t, size>{{
		{ function_body::builtin_unary_plus,        lex::token::plus        },
		{ function_body::builtin_unary_minus,       lex::token::minus       },
		{ function_body::builtin_unary_dereference, lex::token::dereference },
		{ function_body::builtin_unary_bit_not,     lex::token::bit_not     },
		{ function_body::builtin_unary_bool_not,    lex::token::bool_not    },
		{ function_body::builtin_unary_plus_plus,   lex::token::plus_plus   },
		{ function_body::builtin_unary_minus_minus, lex::token::minus_minus },
	}};
}();

constexpr auto builtin_binary_operator_info = []() {
	static_assert(function_body::_builtin_binary_operator_last - function_body::_builtin_binary_operator_first == 27);
	constexpr size_t size = function_body::_builtin_binary_operator_last - function_body::_builtin_binary_operator_first;
	return bz::array<builtin_operator_info_t, size>{{
		{ function_body::builtin_binary_assign,             lex::token::assign             },
		{ function_body::builtin_binary_plus,               lex::token::plus               },
		{ function_body::builtin_binary_plus_eq,            lex::token::plus_eq            },
		{ function_body::builtin_binary_minus,              lex::token::minus              },
		{ function_body::builtin_binary_minus_eq,           lex::token::minus_eq           },
		{ function_body::builtin_binary_multiply,           lex::token::multiply           },
		{ function_body::builtin_binary_multiply_eq,        lex::token::multiply_eq        },
		{ function_body::builtin_binary_divide,             lex::token::divide             },
		{ function_body::builtin_binary_divide_eq,          lex::token::divide_eq          },
		{ function_body::builtin_binary_modulo,             lex::token::modulo             },
		{ function_body::builtin_binary_modulo_eq,          lex::token::modulo_eq          },
		{ function_body::builtin_binary_equals,             lex::token::equals             },
		{ function_body::builtin_binary_not_equals,         lex::token::not_equals         },
		{ function_body::builtin_binary_less_than,          lex::token::less_than          },
		{ function_body::builtin_binary_less_than_eq,       lex::token::less_than_eq       },
		{ function_body::builtin_binary_greater_than,       lex::token::greater_than       },
		{ function_body::builtin_binary_greater_than_eq,    lex::token::greater_than_eq    },
		{ function_body::builtin_binary_bit_and,            lex::token::bit_and            },
		{ function_body::builtin_binary_bit_and_eq,         lex::token::bit_and_eq         },
		{ function_body::builtin_binary_bit_xor,            lex::token::bit_xor            },
		{ function_body::builtin_binary_bit_xor_eq,         lex::token::bit_xor_eq         },
		{ function_body::builtin_binary_bit_or,             lex::token::bit_or             },
		{ function_body::builtin_binary_bit_or_eq,          lex::token::bit_or_eq          },
		{ function_body::builtin_binary_bit_left_shift,     lex::token::bit_left_shift     },
		{ function_body::builtin_binary_bit_left_shift_eq,  lex::token::bit_left_shift_eq  },
		{ function_body::builtin_binary_bit_right_shift,    lex::token::bit_right_shift    },
		{ function_body::builtin_binary_bit_right_shift_eq, lex::token::bit_right_shift_eq },
	}};
}();


} // namespace ast

#endif // AST_STATEMENT_H<|MERGE_RESOLUTION|>--- conflicted
+++ resolved
@@ -188,30 +188,18 @@
 {
 	enum : uint16_t
 	{
-<<<<<<< HEAD
 		maybe_unused     = bit_at< 0>,
 		used             = bit_at< 1>,
 		module_export    = bit_at< 2>,
 		external_linkage = bit_at< 3>,
-		no_runtime_emit  = bit_at< 4>,
-		member           = bit_at< 5>,
-		global           = bit_at< 6>,
-		variadic         = bit_at< 7>,
-		tuple_outer_ref  = bit_at< 8>,
-		moved            = bit_at< 9>,
-		ever_moved       = bit_at<10>,
-=======
-		maybe_unused     = bit_at<0>,
-		used             = bit_at<1>,
-		module_export    = bit_at<2>,
-		external_linkage = bit_at<3>,
-		extern_          = bit_at<4>,
-		no_runtime_emit  = bit_at<5>,
-		member           = bit_at<6>,
-		global           = bit_at<7>,
-		variadic         = bit_at<8>,
-		tuple_outer_ref  = bit_at<9>,
->>>>>>> 68ad685f
+		extern_          = bit_at< 4>,
+		no_runtime_emit  = bit_at< 5>,
+		member           = bit_at< 6>,
+		global           = bit_at< 7>,
+		variadic         = bit_at< 8>,
+		tuple_outer_ref  = bit_at< 9>,
+		moved            = bit_at<10>,
+		ever_moved       = bit_at<11>,
 	};
 
 	lex::src_tokens src_tokens;
