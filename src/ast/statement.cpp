#include "statement.h"
#include "token_info.h"
#include "ctx/global_context.h"

namespace ast
{

lex::token_pos decl_variable::get_tokens_begin(void) const
{ return this->src_tokens.begin; }

lex::token_pos decl_variable::get_tokens_pivot(void) const
{ return this->src_tokens.pivot; }

lex::token_pos decl_variable::get_tokens_end(void) const
{ return this->src_tokens.end; }

bz::u8string function_body::get_signature(void) const
{
	auto const is_op = this->function_name_or_operator_kind.is<uint32_t>();
	bz::u8string result = "";

	if (this->is_constructor())
	{
		auto const info = this->get_constructor_of();
		result += type_info::decode_symbol_name(info->symbol_name);
		result += "::constructor(";
	}
	else if (this->is_destructor())
	{
		auto const info = this->get_destructor_of();
		result += type_info::decode_symbol_name(info->symbol_name);
		result += "::destructor(";
	}
	else if (is_op)
	{
		result += "operator ";
		auto const kind = this->function_name_or_operator_kind.get<uint32_t>();
		if (kind == lex::token::paren_open)
		{
			result += "() (";
		}
		else if (kind == lex::token::square_open)
		{
			result += "[] (";
		}
		else
		{
			result += token_info[kind].token_value;
			result += " (";
		}
	}
	else
	{
		result += "function ";
		result += this->function_name_or_operator_kind.get<identifier>().format_as_unqualified();
		result += '(';
	}

	bool first = true;
	for (auto &p : this->params)
	{
		if (first)
		{
			first = false;
			result += bz::format("{}: {}", p.get_id().as_string(), p.get_type());
		}
		else
		{
			result += bz::format(", {}: {}", p.get_id().as_string(), p.get_type());
		}

		if (p.get_type().is_typename() && p.init_expr.is_typename())
		{
			result += bz::format(" = {}", p.init_expr.get_typename());
		}
		else if (p.get_type().is<ast::ts_consteval>() && p.init_expr.is<ast::constant_expression>())
		{
			result += bz::format(" = {}", get_value_string(p.init_expr.get<ast::constant_expression>().value));
		}
	}

	if (this->is_constructor() || this->is_destructor())
	{
		result += ')';
	}
	else
	{
		result += ") -> ";
		result += bz::format("{}", this->return_type);
	}
	return result;
}

bz::u8string function_body::get_symbol_name(void) const
{
	if (this->is_destructor())
	{
		return bz::format("dtor.{}", ast::type_info::decode_symbol_name(this->get_destructor_of()->symbol_name));
	}
	else if (this->is_constructor())
	{
		auto symbol_name = bz::format("ctor.{}", ast::type_info::decode_symbol_name(this->get_constructor_of()->symbol_name));
		symbol_name += bz::format("..{}", this->params.size());
		for (auto &p : this->params)
		{
			symbol_name += '.';
			symbol_name += p.get_type().get_symbol_name();
			if (p.get_type().is<ts_consteval>())
			{
				bz_assert(p.init_expr.is<constant_expression>());
				symbol_name += '.';
				constant_value::encode_for_symbol_name(symbol_name, p.init_expr.get<constant_expression>().value);
			}
		}
		return symbol_name;
	}
	else
	{
		bz_assert(this->function_name_or_operator_kind.not_null());
		auto const is_op = this->function_name_or_operator_kind.is<uint32_t>();
		auto symbol_name = is_op
			? bz::format("op.{}", this->function_name_or_operator_kind.get<uint32_t>())
			: bz::format("func.{}", this->function_name_or_operator_kind.get<identifier>().format_for_symbol());
		symbol_name += bz::format("..{}", this->params.size());
		for (auto &p : this->params)
		{
			symbol_name += '.';
			symbol_name += p.get_type().get_symbol_name();
			if (p.get_type().is<ts_consteval>())
			{
				bz_assert(p.init_expr.is<constant_expression>());
				symbol_name += '.';
				constant_value::encode_for_symbol_name(symbol_name, p.init_expr.get<constant_expression>().value);
			}
		}
		symbol_name += '.';
		symbol_name += this->return_type.get_symbol_name();
		return symbol_name;
	}
}

bz::u8string function_body::get_candidate_message(void) const
{
	if (this->is_default_op_assign())
	{
		return bz::format("candidate (the default copy assignment operator) '{}'", this->get_signature());
	}
	else if (this->is_default_op_move_assign())
	{
		return bz::format("candidate (the default move assignment operator) '{}'", this->get_signature());
	}
	else if (this->is_default_default_constructor())
	{
		return bz::format("candidate (the default default constructor) '{}'", this->get_signature());
	}
	else if (this->is_default_copy_constructor())
	{
		return bz::format("candidate (the default copy constructor) '{}'", this->get_signature());
	}
	else
	{
		return bz::format("candidate '{}'", this->get_signature());
	}
}

arena_vector<decl_variable> function_body::get_params_copy_for_generic_specialization(void)
{
	return this->params;
}

std::pair<function_body *, bz::u8string> function_body::add_specialized_body(
	arena_vector<decl_variable> params,
	arena_vector<generic_required_from_t> required_from
)
{
	bz_assert(params.size() == this->params.size() || (!this->params.empty() && this->params.back().get_type().is<ast::ts_variadic>()));
	auto const is_equal_params = [](auto const &lhs, auto const &rhs) {
		if (lhs.size() != rhs.size())
		{
			return false;
		}
		for (auto const &[lhs_param, rhs_param] : bz::zip(lhs, rhs))
		{
			if (lhs_param.get_type() != rhs_param.get_type())
			{
				return false;
			}
			else if (is_generic_parameter(lhs_param))
			{
				bz_assert(lhs_param.init_expr.template is<ast::constant_expression>());
				bz_assert(rhs_param.init_expr.template is<ast::constant_expression>());
				auto const &lhs_val = lhs_param.init_expr.template get<ast::constant_expression>().value;
				auto const &rhs_val = rhs_param.init_expr.template get<ast::constant_expression>().value;
				if (lhs_val != rhs_val)
				{
					return false;
				}
			}
		}
		return true;
	};
	auto const it = std::find_if(
		this->generic_specializations.begin(), this->generic_specializations.end(),
		[&](auto const &specialization) {
			return is_equal_params(specialization->params, params);
		}
	);

	if (it != this->generic_specializations.end())
	{
		return { it->get(), bz::u8string() };
	}

	this->generic_specializations.emplace_back(make_ast_unique<function_body>(*this, generic_copy_t{}));
	auto const func_body = this->generic_specializations.back().get();
	func_body->params = std::move(params);
	func_body->generic_parent = this;
	func_body->generic_required_from.append(std::move(required_from));
	if (func_body->is_intrinsic())
	{
		switch (func_body->intrinsic_kind)
		{
		case builtin_slice_begin_ptr:
		case builtin_slice_begin_const_ptr:
		case builtin_slice_end_ptr:
		case builtin_slice_end_const_ptr:
		{
			bz_assert(func_body->params.size() == 1);
			auto const arg_type = func_body->params[0].get_type().as_typespec_view();
			bz_assert(arg_type.is<ts_array_slice>());
			func_body->return_type = arg_type.get<ts_array_slice>().elem_type;
			func_body->return_type.add_layer<ts_pointer>();
			break;
		}
		case builtin_slice_from_ptrs:
		case builtin_slice_from_const_ptrs:
		{
			bz_assert(func_body->params.size() == 2);
			auto const first_arg_type = func_body->params[0].get_type().as_typespec_view();
			auto const second_arg_type = func_body->params[1].get_type().as_typespec_view();
			if (first_arg_type != second_arg_type)
			{
				return {
					nullptr,
					bz::format(
						"different types given to {}, '{}' and '{}'",
						func_body->function_name_or_operator_kind.get<identifier>().format_as_unqualified(),
						first_arg_type, second_arg_type
					)
				};
			}
			bz_assert(first_arg_type.is<ts_pointer>());
			func_body->return_type = make_array_slice_typespec({}, first_arg_type.get<ts_pointer>());
			break;
		}
		case builtin_pointer_cast:
		{
			bz_assert(func_body->params.size() == 2);
			bz_assert(func_body->params[0].init_expr.is_typename());
			func_body->return_type = func_body->params[0].init_expr.get_typename();
			break;
		}
		case builtin_int_to_pointer:
		{
			bz_assert(func_body->params.size() == 2);
			bz_assert(func_body->params[0].init_expr.is_typename());
			func_body->return_type = func_body->params[0].init_expr.get_typename();
			break;
		}
		case comptime_malloc_type:
		{
			bz_assert(func_body->params.size() == 2);
			bz_assert(func_body->params[0].init_expr.is_typename());
			auto result_type = func_body->params[0].init_expr.get_typename();
			if (result_type.is<ts_lvalue_reference>())
			{
				result_type.remove_layer();
			}
			result_type.add_layer<ts_pointer>();
			func_body->return_type = std::move(result_type);
			break;
		}

<<<<<<< HEAD
		case builtin_unary_plus:
		case builtin_unary_minus:
			bz_unreachable;
		case builtin_unary_dereference:
			bz_assert(func_body->params.size() == 1);
			bz_assert(func_body->params[0].get_type().is<ts_pointer>());
			func_body->return_type = func_body->params[0].get_type();
			func_body->return_type.nodes[0] = ts_lvalue_reference{};
			break;
		case builtin_unary_bit_not:
		case builtin_unary_bool_not:
			bz_unreachable;
		case builtin_unary_plus_plus:
		case builtin_unary_minus_minus:
			bz_assert(func_body->params.size() == 1);
			bz_assert(func_body->params[0].get_type().is<ts_lvalue_reference>());
			func_body->return_type = func_body->params[0].get_type();
			break;

		case builtin_binary_assign:
			bz_assert(func_body->params.size() == 2);
			bz_assert(func_body->params[0].get_type().is<ts_lvalue_reference>());
			if (!func_body->params[1].get_type().is<ts_base_type>() /* != null_t */)
			{
				auto const lhs_type = func_body->params[0].get_type().get<ts_lvalue_reference>();
				auto const rhs_type = func_body->params[1].get_type().as_typespec_view();
				if (lhs_type != rhs_type)
				{
					if (lhs_type.is<ts_pointer>())
					{
						bz_assert(rhs_type.is<ts_pointer>());
						return {
							nullptr,
							bz::format(
								"mismatched pointer types in 'operator =', '{}' and '{}'",
								lhs_type, rhs_type
							)
						};
					}
					else
					{
						bz_assert(lhs_type.is<ts_array_slice>());
						bz_assert(rhs_type.is<ts_array_slice>());
						return {
							nullptr,
							bz::format(
								"mismatched array slice types in 'operator =', '{}' and '{}'",
								lhs_type, rhs_type
							)
						};
					}
				}
			}
			func_body->return_type = func_body->params[0].get_type();
			break;
		case builtin_binary_plus:
			bz_assert(func_body->params.size() == 2);
			if (func_body->params[0].get_type().is<ts_pointer>())
			{
				func_body->return_type = func_body->params[0].get_type();
			}
			else
			{
				bz_assert(func_body->params[1].get_type().is<ts_pointer>());
				func_body->return_type = func_body->params[1].get_type();
			}
			break;
		case builtin_binary_plus_eq:
			bz_assert(func_body->params.size() == 2);
			bz_assert(func_body->params[0].get_type().is<ts_lvalue_reference>());
			func_body->return_type = func_body->params[0].get_type();
			break;
		case builtin_binary_minus:
			bz_assert(func_body->params.size() == 2);
			if (func_body->params[0].get_type().is<ts_pointer>() && func_body->params[1].get_type().is<ts_pointer>())
			{
				auto const lhs_type = func_body->params[0].get_type().as_typespec_view();
				auto const rhs_type = func_body->params[1].get_type().as_typespec_view();
				if (lhs_type != rhs_type)
				{
					return {
						nullptr,
						bz::format(
							"mismatched pointer types in 'operator -', '{}' and '{}'",
							lhs_type, rhs_type
						)
					};
				}
			}
			else if (func_body->params[0].get_type().is<ts_pointer>())
			{
				func_body->return_type = func_body->params[0].get_type();
			}
			else
			{
				bz_assert(func_body->params[1].get_type().is<ts_pointer>());
				func_body->return_type = func_body->params[1].get_type();
			}
			break;
		case builtin_binary_minus_eq:
			bz_assert(func_body->params.size() == 2);
			bz_assert(func_body->params[0].get_type().is<ts_lvalue_reference>());
			func_body->return_type = func_body->params[0].get_type();
			break;
		case builtin_binary_multiply:
		case builtin_binary_multiply_eq:
		case builtin_binary_divide:
		case builtin_binary_divide_eq:
		case builtin_binary_modulo:
		case builtin_binary_modulo_eq:
			bz_unreachable;
		case builtin_binary_equals:
		case builtin_binary_not_equals:
		case builtin_binary_less_than:
		case builtin_binary_less_than_eq:
		case builtin_binary_greater_than:
		case builtin_binary_greater_than_eq:
		{
			bz_assert(func_body->params.size() == 2);
			auto const lhs_type = func_body->params[0].get_type().as_typespec_view();
			auto const rhs_type = func_body->params[1].get_type().as_typespec_view();
			if (lhs_type.is<ts_pointer>() && rhs_type.is<ts_pointer>() && lhs_type != rhs_type)
			{
				return {
					nullptr,
					bz::format(
						"mismatched types in 'operator {}', '{}' and '{}'",
						lex::get_token_value(func_body->function_name_or_operator_kind.get<uint32_t>()),
						lhs_type, rhs_type
					)
				};
			}
			break;
		}
		case builtin_binary_bit_and:
		case builtin_binary_bit_and_eq:
		case builtin_binary_bit_xor:
		case builtin_binary_bit_xor_eq:
		case builtin_binary_bit_or:
		case builtin_binary_bit_or_eq:
		case builtin_binary_bit_left_shift:
		case builtin_binary_bit_left_shift_eq:
		case builtin_binary_bit_right_shift:
		case builtin_binary_bit_right_shift_eq:
			bz_unreachable;

		static_assert(_builtin_last - _builtin_first == 122);
		static_assert(_builtin_operator_last - _builtin_operator_first == 34);
=======
		static_assert(_builtin_last - _builtin_first == 123);
>>>>>>> e3c887f5
		default:
			break;
		}
	}
	return { func_body, bz::u8string() };
}

bz::u8string function_body::decode_symbol_name(
	bz::u8string_view::const_iterator &it,
	bz::u8string_view::const_iterator end
)
{
	constexpr bz::u8string_view destructor_ = "dtor.";
	constexpr bz::u8string_view constructor_ = "ctor.";
	constexpr bz::u8string_view function_ = "func.";
	constexpr bz::u8string_view operator_ = "op.";

	auto const parse_int = [](bz::u8string_view str) {
		uint64_t result = 0;
		for (auto const c : str)
		{
			bz_assert(c >= '0' && c <= '9');
			result *= 10;
			result += c - '0';
		}
		return result;
	};

	bz::u8string result = "";

	auto const symbol_name = bz::u8string_view(it, end);
	if (symbol_name.starts_with(operator_))
	{
		auto const op_begin = bz::u8string_view::const_iterator(it.data() + operator_.size());
		result += "operator ";
		auto const op_end = symbol_name.find(op_begin, "..");
		auto const op_kind = parse_int(bz::u8string_view(op_begin, op_end));
		result += token_info[op_kind].token_value;
		result += " (";
		it = bz::u8string_view::const_iterator(op_end.data() + 2);
	}
	else if (symbol_name.starts_with(function_))
	{
		auto const name_begin = bz::u8string_view::const_iterator(it.data() + function_.size());
		result += "function ";
		auto const name_end = symbol_name.find(name_begin, "..");
		auto func_name = bz::u8string_view(name_begin, name_end);
		for (auto it = func_name.find('.'); it != func_name.end(); it = func_name.find('.'))
		{
			auto const scope_name = bz::u8string_view(func_name.begin(), it);
			func_name = bz::u8string_view(it + 1, func_name.end());
			result += scope_name;
			constexpr auto scope = lex::get_token_value(lex::token::scope);
			result += scope;
		}
		result += func_name;
		result += '(';
		it = bz::u8string_view::const_iterator(name_end.data() + 2);
	}
	else if (symbol_name.starts_with(destructor_))
	{
		auto type_begin = bz::u8string_view::const_iterator(it.data() + destructor_.size());
		auto const type = typespec::decode_symbol_name(type_begin, end);
		return bz::format("{}::destructor(: &{})", type, type);
	}
	else if (symbol_name.starts_with(constructor_))
	{
		auto type_begin = bz::u8string_view::const_iterator(it.data() + constructor_.size());
		auto const type_end = symbol_name.find(type_begin, "..");
		auto const type = typespec::decode_symbol_name(type_begin, type_end);
		it = bz::u8string_view::const_iterator(type_end.data() + 2);
		result += type;
		result += "::constructor(";
	}
	else
	{
		// unknown prefix (extern probably)
		return bz::u8string(it, end);
	}

	auto const param_count_begin = it;
	auto const param_count_end = symbol_name.find(param_count_begin, '.');
	auto const param_count = parse_int(bz::u8string_view(param_count_begin, param_count_end));
	it = param_count_end;

	for (uint64_t i = 0; i < param_count; ++i)
	{
		bz_assert(it != end && *it == '.');
		++it;
		if (i == 0)
		{
			result += ": ";
		}
		else
		{
			result += ", : ";
		}
		auto const type = typespec::decode_symbol_name(it, end);
		result += type;
		if (type.starts_with("consteval"))
		{
			bz_assert(it != end);
			bz_assert(*it == '.');
			++it;
			result += " = ";
			result += constant_value::decode_from_symbol_name(it, end);
		}
	}

	if (it == end)
	{
		result += ")";
	}
	else
	{
		bz_assert(it != end && *it == '.');
		++it;

		result += ") -> ";
		result += typespec::decode_symbol_name(it, end);
	}

	return result;
}

type_info::function_body_ptr type_info::make_default_op_assign(lex::src_tokens src_tokens, type_info &info)
{
	auto lhs_t = [&]() {
		typespec result = make_base_type_typespec({}, &info);
		result.add_layer<ts_lvalue_reference>();
		return result;
	}();
	auto rhs_t = [&]() {
		typespec result = make_base_type_typespec({}, &info);
		result.add_layer<ts_const>();
		result.add_layer<ts_lvalue_reference>();
		return result;
	}();
	auto ret_t = [&]() {
		typespec result = make_base_type_typespec({}, &info);
		result.add_layer<ts_lvalue_reference>();
		return result;
	}();

	auto result = make_ast_unique<function_body>();
	result->params.reserve(2);
	result->params.emplace_back(
		lex::src_tokens{},
		lex::token_range{},
		var_id_and_type(identifier{}, type_as_expression(std::move(lhs_t)))
	);
	result->params.emplace_back(
		lex::src_tokens{},
		lex::token_range{},
		var_id_and_type(identifier{}, type_as_expression(std::move(rhs_t)))
	);
	result->return_type = std::move(ret_t);
	result->function_name_or_operator_kind = lex::token::assign;
	result->src_tokens = src_tokens;
	result->state = resolve_state::symbol;
	result->flags |= function_body::default_op_assign;
	return result;
}

type_info::function_body_ptr type_info::make_default_op_move_assign(lex::src_tokens src_tokens, type_info &info)
{
	auto lhs_t = [&]() {
		typespec result = make_base_type_typespec({}, &info);
		result.add_layer<ts_lvalue_reference>();
		return result;
	}();
	auto rhs_t = make_base_type_typespec({}, &info);
	auto ret_t = [&]() {
		typespec result = make_base_type_typespec({}, &info);
		result.add_layer<ts_lvalue_reference>();
		return result;
	}();

	auto result = make_ast_unique<function_body>();
	result->params.reserve(2);
	result->params.emplace_back(
		lex::src_tokens{},
		lex::token_range{},
		var_id_and_type(identifier{}, type_as_expression(std::move(lhs_t)))
	);
	result->params.emplace_back(
		lex::src_tokens{},
		lex::token_range{},
		var_id_and_type(identifier{}, type_as_expression(std::move(rhs_t)))
	);
	result->return_type = std::move(ret_t);
	result->function_name_or_operator_kind = lex::token::assign;
	result->src_tokens = src_tokens;
	result->state = resolve_state::symbol;
	result->flags |= function_body::default_op_move_assign;
	return result;
}

type_info::function_body_ptr type_info::make_default_copy_constructor(lex::src_tokens src_tokens, type_info &info)
{
	auto param_t = make_base_type_typespec({}, &info);
	param_t.add_layer<ts_const>();
	param_t.add_layer<ts_lvalue_reference>();

	auto ret_t = make_base_type_typespec({}, &info);

	auto result = make_ast_unique<function_body>();
	result->params.emplace_back(
		lex::src_tokens{},
		lex::token_range{},
		var_id_and_type(identifier{}, type_as_expression(std::move(param_t)))
	);
	result->return_type = std::move(ret_t);
	result->src_tokens = src_tokens;
	result->state = resolve_state::symbol;
	result->flags |= function_body::default_copy_constructor;
	result->flags |= function_body::constructor;
	result->constructor_or_destructor_of = &info;
	return result;
}

type_info::function_body_ptr type_info::make_default_default_constructor(lex::src_tokens src_tokens, type_info &info)
{
	auto param_t = make_base_type_typespec({}, &info);
	param_t.add_layer<ts_const>();
	param_t.add_layer<ts_lvalue_reference>();

	auto ret_t = make_base_type_typespec({}, &info);

	auto result = make_ast_unique<function_body>();
	result->return_type = std::move(ret_t);
	result->src_tokens = src_tokens;
	result->state = resolve_state::symbol;
	result->flags |= function_body::default_default_constructor;
	result->flags |= function_body::constructor;
	result->constructor_or_destructor_of = &info;
	return result;
}

arena_vector<decl_variable> type_info::get_params_copy_for_generic_instantiation(void)
{
	return this->generic_parameters;
}

type_info *type_info::add_generic_instantiation(
	arena_vector<decl_variable> generic_params,
	arena_vector<generic_required_from_t> required_from
)
{
	bz_assert(
		generic_params.size() == this->generic_parameters.size()
		|| (!this->generic_parameters.empty() && this->generic_parameters.back().get_type().is<ast::ts_variadic>())
	);
	auto const is_equal_params = [](auto const &lhs, auto const &rhs) {
		if (lhs.size() != rhs.size())
		{
			return false;
		}
		for (auto const &[lhs_param, rhs_param] : bz::zip(lhs, rhs))
		{
			if (lhs_param.get_type() != rhs_param.get_type())
			{
				return false;
			}
			else if (is_generic_parameter(lhs_param))
			{
				bz_assert(lhs_param.init_expr.template is<ast::constant_expression>());
				bz_assert(rhs_param.init_expr.template is<ast::constant_expression>());
				auto const &lhs_val = lhs_param.init_expr.template get<ast::constant_expression>().value;
				auto const &rhs_val = rhs_param.init_expr.template get<ast::constant_expression>().value;
				if (lhs_val != rhs_val)
				{
					return false;
				}
			}
		}
		return true;
	};
	auto const it = std::find_if(
		this->generic_instantiations.begin(), this->generic_instantiations.end(),
		[&](auto const &instantiation) {
			return is_equal_params(instantiation->generic_parameters, generic_params);
		}
	);

	if (it != this->generic_instantiations.end())
	{
		return it->get();
	}

	this->generic_instantiations.emplace_back(make_ast_unique<type_info>(*this, generic_copy_t{}));
	auto const info = this->generic_instantiations.back().get();
	info->generic_parameters = std::move(generic_params);
	info->generic_parent = this;
	info->generic_required_from.append(std::move(required_from));
	return info;
}

bz::u8string type_info::get_typename_as_string(void) const
{
	switch (this->kind)
	{
	case aggregate:
	case forward_declaration:
		if (this->is_generic_instantiation())
		{
			auto result = this->type_name.format_as_unqualified();
			result += '<';
			bool first = true;
			for (auto const &param : this->generic_parameters)
			{
				if (first)
				{
					first = false;
				}
				else
				{
					result += ", ";
				}
				bz_assert(param.init_expr.is<ast::constant_expression>());
				result += get_value_string(param.init_expr.get<ast::constant_expression>().value);
			}
			result += '>';
			return result;
		}
		else
		{
			return this->type_name.format_as_unqualified();
		}
	default:
		return decode_symbol_name(this->symbol_name);
	}
}

static_assert(type_info::int8_    ==  0);
static_assert(type_info::int16_   ==  1);
static_assert(type_info::int32_   ==  2);
static_assert(type_info::int64_   ==  3);
static_assert(type_info::uint8_   ==  4);
static_assert(type_info::uint16_  ==  5);
static_assert(type_info::uint32_  ==  6);
static_assert(type_info::uint64_  ==  7);
static_assert(type_info::float32_ ==  8);
static_assert(type_info::float64_ ==  9);
static_assert(type_info::char_    == 10);
static_assert(type_info::str_     == 11);
static_assert(type_info::bool_    == 12);
static_assert(type_info::null_t_  == 13);

static type_info::function_body_ptr make_default_constructor(type_info *info)
{
	auto result = make_ast_unique<function_body>();
	result->return_type = make_base_type_typespec({}, info);
	switch (info->kind)
	{
		case type_info::int8_:
			result->intrinsic_kind = function_body::i8_default_constructor;
			break;
		case type_info::int16_:
			result->intrinsic_kind = function_body::i16_default_constructor;
			break;
		case type_info::int32_:
			result->intrinsic_kind = function_body::i32_default_constructor;
			break;
		case type_info::int64_:
			result->intrinsic_kind = function_body::i64_default_constructor;
			break;
		case type_info::uint8_:
			result->intrinsic_kind = function_body::u8_default_constructor;
			break;
		case type_info::uint16_:
			result->intrinsic_kind = function_body::u16_default_constructor;
			break;
		case type_info::uint32_:
			result->intrinsic_kind = function_body::u32_default_constructor;
			break;
		case type_info::uint64_:
			result->intrinsic_kind = function_body::u64_default_constructor;
			break;
		case type_info::float32_:
			result->intrinsic_kind = function_body::f32_default_constructor;
			break;
		case type_info::float64_:
			result->intrinsic_kind = function_body::f64_default_constructor;
			break;
		case type_info::char_:
			result->intrinsic_kind = function_body::char_default_constructor;
			break;
		case type_info::str_:
			result->intrinsic_kind = function_body::str_default_constructor;
			break;
		case type_info::bool_:
			result->intrinsic_kind = function_body::bool_default_constructor;
			break;
		case type_info::null_t_:
			result->intrinsic_kind = function_body::null_t_default_constructor;
			break;
		default:
			bz_unreachable;
	}
	result->flags = function_body::intrinsic
		| function_body::constructor
		| function_body::default_default_constructor;
	result->constructor_or_destructor_of = info;
	result->state = resolve_state::symbol;
	result->symbol_name = result->get_symbol_name();
	return result;
}

bz::vector<type_info> make_builtin_type_infos(void)
{
	bz::vector<type_info> result;
	result.reserve(type_info::null_t_ + 1);
	result.push_back(type_info::make_builtin("int8",     type_info::int8_));
	result.push_back(type_info::make_builtin("int16",    type_info::int16_));
	result.push_back(type_info::make_builtin("int32",    type_info::int32_));
	result.push_back(type_info::make_builtin("int64",    type_info::int64_));
	result.push_back(type_info::make_builtin("uint8",    type_info::uint8_));
	result.push_back(type_info::make_builtin("uint16",   type_info::uint16_));
	result.push_back(type_info::make_builtin("uint32",   type_info::uint32_));
	result.push_back(type_info::make_builtin("uint64",   type_info::uint64_));
	result.push_back(type_info::make_builtin("float32",  type_info::float32_));
	result.push_back(type_info::make_builtin("float64",  type_info::float64_));
	result.push_back(type_info::make_builtin("char",     type_info::char_));
	result.push_back(type_info::make_builtin("str",      type_info::str_));
	result.push_back(type_info::make_builtin("bool",     type_info::bool_));
	result.push_back(type_info::make_builtin("__null_t", type_info::null_t_));
	for (auto &info : result)
	{
		info.default_default_constructor = make_default_constructor(&info);
		info.constructors.push_back(info.default_default_constructor.get());
	}
	return result;
}

bz::vector<type_and_name_pair> make_builtin_types(bz::array_view<type_info> builtin_type_infos, size_t pointer_size)
{
	bz::vector<type_and_name_pair> result;
	result.reserve(builtin_type_infos.size() + 3);
	for (auto &type_info : builtin_type_infos)
	{
		result.emplace_back(make_base_type_typespec({}, &type_info), type_info::decode_symbol_name(type_info.symbol_name));
	}
	switch (pointer_size)
	{
	case 8:
		result.emplace_back(make_base_type_typespec({}, &builtin_type_infos[type_info::uint64_]), "usize");
		result.emplace_back(make_base_type_typespec({}, &builtin_type_infos[type_info::int64_]),  "isize");
		break;
	case 4:
		result.emplace_back(make_base_type_typespec({}, &builtin_type_infos[type_info::uint32_]), "usize");
		result.emplace_back(make_base_type_typespec({}, &builtin_type_infos[type_info::int32_]),  "isize");
		break;
	case 2:
		result.emplace_back(make_base_type_typespec({}, &builtin_type_infos[type_info::uint16_]), "usize");
		result.emplace_back(make_base_type_typespec({}, &builtin_type_infos[type_info::int16_]),  "isize");
		break;
	case 1:
		result.emplace_back(make_base_type_typespec({}, &builtin_type_infos[type_info::uint8_]), "usize");
		result.emplace_back(make_base_type_typespec({}, &builtin_type_infos[type_info::int8_]),  "isize");
		break;
	default:
		bz_unreachable;
	}
	result.emplace_back(make_void_typespec(nullptr), "void");
	return result;
}

template<typename ...Ts>
static function_body create_builtin_function(
	uint32_t kind,
	bz::u8string_view symbol_name,
	typespec return_type,
	Ts ...arg_types
)
{
	static_assert((bz::meta::is_same<Ts, typespec> && ...));
	arena_vector<decl_variable> params;
	params.reserve(sizeof... (Ts));
	((params.emplace_back(
		lex::src_tokens{}, lex::token_range{},
		var_id_and_type(identifier{}, type_as_expression(std::move(arg_types)))
	)), ...);
	auto const is_generic = [&]() {
		for (auto const &param : params)
		{
			if (is_generic_parameter(param))
			{
				return true;
			}
		}
		return false;
	}();
	function_body result;
	result.params = std::move(params);
	result.return_type = std::move(return_type);
	bz_assert(intrinsic_info[kind].kind == kind);
	result.function_name_or_operator_kind = identifier{ {}, { intrinsic_info[kind].func_name }, true };
	result.symbol_name = symbol_name;
	result.state = resolve_state::symbol;
	result.cc = abi::calling_convention::c;
	result.flags =
		(symbol_name != "" ? function_body::external_linkage : 0)
		| function_body::intrinsic
		| (is_generic ? function_body::generic : 0);
	result.intrinsic_kind = kind;
	return result;
}

bz::vector<function_body> make_builtin_functions(bz::array_view<type_info> builtin_type_infos, size_t pointer_size)
{
	auto const bool_type     = make_base_type_typespec({}, &builtin_type_infos[type_info::bool_]);
	auto const uint8_type    = make_base_type_typespec({}, &builtin_type_infos[type_info::uint8_]);
	auto const uint16_type   = make_base_type_typespec({}, &builtin_type_infos[type_info::uint16_]);
	auto const uint32_type   = make_base_type_typespec({}, &builtin_type_infos[type_info::uint32_]);
	auto const uint64_type   = make_base_type_typespec({}, &builtin_type_infos[type_info::uint64_]);
	auto const float32_type  = make_base_type_typespec({}, &builtin_type_infos[type_info::float32_]);
	auto const float64_type  = make_base_type_typespec({}, &builtin_type_infos[type_info::float64_]);
	auto const str_type      = make_base_type_typespec({}, &builtin_type_infos[type_info::str_]);
	auto const void_type     = make_void_typespec(nullptr);
	auto const typename_type = make_typename_typespec(nullptr);
	auto const auto_type     = make_auto_typespec(nullptr);
	auto const usize_type = [&]() {
		switch (pointer_size)
		{
		case 8:
			return uint64_type;
		case 4:
			return uint32_type;
		case 2:
			return uint16_type;
		case 1:
			return uint8_type;
		default:
			bz_unreachable;
		}
	}();
	auto const void_ptr_type = [&]() {
		typespec result = make_void_typespec(nullptr);
		result.add_layer<ts_pointer>();
		return result;
	}();
	auto const void_const_ptr_type = [&]() {
		typespec result = make_void_typespec(nullptr);
		result.add_layer<ts_const>();
		result.add_layer<ts_pointer>();
		return result;
	}();
	auto const uint8_const_ptr_type = [&]() {
		typespec result = make_base_type_typespec({}, &builtin_type_infos[type_info::uint8_]);
		result.add_layer<ts_const>();
		result.add_layer<ts_pointer>();
		return result;
	}();
	auto const auto_ptr_type = [&]() {
		typespec result = make_auto_typespec(nullptr);
		result.add_layer<ts_pointer>();
		return result;
	}();
	auto const auto_const_ptr_type = [&]() {
		typespec result = make_auto_typespec(nullptr);
		result.add_layer<ts_const>();
		result.add_layer<ts_pointer>();
		return result;
	}();
	auto const slice_auto_type = [&]() {
		typespec auto_t = make_auto_typespec(nullptr);
		return make_array_slice_typespec({}, std::move(auto_t));
	}();
	auto const slice_const_auto_type = [&]() {
		typespec auto_t = make_auto_typespec(nullptr);
		auto_t.add_layer<ts_const>();
		return make_array_slice_typespec({}, std::move(auto_t));
	}();
	auto const typename_ptr_type = [&]() {
		typespec result = make_typename_typespec(nullptr);
		result.add_layer<ts_pointer>();
		return result;
	}();
	auto const ref_auto_type = [&]() {
		typespec result = make_auto_typespec(nullptr);
		result.add_layer<ts_lvalue_reference>();
		return result;
	}();

#define add_builtin(pos, kind, symbol_name, ...) \
result.push_back(((void)([]() { static_assert(kind == pos); }), create_builtin_function(kind, symbol_name, __VA_ARGS__)))

	bz::vector<function_body> result;
	result.reserve(intrinsic_info.size());

	add_builtin( 0, function_body::builtin_str_eq,          "", bool_type,  str_type, str_type);
	add_builtin( 1, function_body::builtin_str_neq,         "", bool_type,  str_type, str_type);
	add_builtin( 2, function_body::builtin_str_length,      "", usize_type, str_type);
	add_builtin( 3, function_body::builtin_str_starts_with, "", bool_type,  str_type, str_type);
	add_builtin( 4, function_body::builtin_str_ends_with,   "", bool_type,  str_type, str_type);

	add_builtin( 5, function_body::builtin_str_begin_ptr,         "", uint8_const_ptr_type, str_type);
	add_builtin( 6, function_body::builtin_str_end_ptr,           "", uint8_const_ptr_type, str_type);
	add_builtin( 7, function_body::builtin_str_size,              "", usize_type, str_type);
	add_builtin( 8, function_body::builtin_str_from_ptrs,         "", str_type, uint8_const_ptr_type, uint8_const_ptr_type);

	add_builtin( 9, function_body::builtin_slice_begin_ptr,       "", {}, slice_auto_type);
	add_builtin(10, function_body::builtin_slice_begin_const_ptr, "", {}, slice_const_auto_type);
	add_builtin(11, function_body::builtin_slice_end_ptr,         "", {}, slice_auto_type);
	add_builtin(12, function_body::builtin_slice_end_const_ptr,   "", {}, slice_const_auto_type);
	add_builtin(13, function_body::builtin_slice_size,            "", usize_type, slice_const_auto_type);
	add_builtin(14, function_body::builtin_slice_from_ptrs,       "", {}, auto_ptr_type, auto_ptr_type);
	add_builtin(15, function_body::builtin_slice_from_const_ptrs, "", {}, auto_const_ptr_type, auto_const_ptr_type);

	add_builtin(16, function_body::builtin_pointer_cast,   "", {}, typename_ptr_type, void_const_ptr_type);
	add_builtin(17, function_body::builtin_pointer_to_int, "", usize_type, void_const_ptr_type);
	add_builtin(18, function_body::builtin_int_to_pointer, "", {}, typename_ptr_type, usize_type);

	add_builtin(19, function_body::builtin_call_destructor,   "", void_type, ref_auto_type);
	add_builtin(20, function_body::builtin_inplace_construct, "", void_type, auto_ptr_type, auto_type);

	add_builtin(21, function_body::builtin_is_comptime,   "", bool_type);
	add_builtin(22, function_body::builtin_is_option_set, "", bool_type, str_type);
	add_builtin(23, function_body::builtin_panic,         "__bozon_builtin_panic", void_type);

	add_builtin(24, function_body::print_stdout,   "__bozon_builtin_print_stdout",   void_type, str_type);
	add_builtin(25, function_body::println_stdout, "__bozon_builtin_println_stdout", void_type, str_type);
	add_builtin(26, function_body::print_stderr,   "__bozon_builtin_print_stderr",   void_type, str_type);
	add_builtin(27, function_body::println_stderr, "__bozon_builtin_println_stderr", void_type, str_type);

	add_builtin(28, function_body::comptime_malloc,      "__bozon_builtin_comptime_malloc", void_ptr_type, usize_type);
	add_builtin(29, function_body::comptime_malloc_type, "", {}, typename_type, usize_type);
	add_builtin(30, function_body::comptime_free,        "__bozon_builtin_comptime_free",   void_type, void_ptr_type);

	add_builtin(31, function_body::comptime_compile_error,   "", void_type, str_type);
	add_builtin(32, function_body::comptime_compile_warning, "", void_type, str_type);

	add_builtin(33, function_body::comptime_compile_error_src_tokens,   "", void_type, str_type, uint64_type, uint64_type, uint64_type);
	add_builtin(34, function_body::comptime_compile_warning_src_tokens, "", void_type, str_type, uint64_type, uint64_type, uint64_type);

	add_builtin(35, function_body::comptime_create_global_string, "", str_type, str_type);

	add_builtin(36, function_body::typename_as_str, "", str_type, typename_type);

	add_builtin(37, function_body::memcpy,  "llvm.memcpy.p0i8.p0i8.i64",  void_type, void_ptr_type, void_const_ptr_type, uint64_type);
	add_builtin(38, function_body::memmove, "llvm.memmove.p0i8.p0i8.i64", void_type, void_ptr_type, void_const_ptr_type, uint64_type);
	add_builtin(39, function_body::memset,  "llvm.memset.p0i8.i64", void_type, void_ptr_type, uint8_type, uint64_type);

	add_builtin(40, function_body::exp_f32,   "llvm.exp.f32",   float32_type, float32_type);
	add_builtin(41, function_body::exp_f64,   "llvm.exp.f64",   float64_type, float64_type);
	add_builtin(42, function_body::exp2_f32,  "llvm.exp2.f32",  float32_type, float32_type);
	add_builtin(43, function_body::exp2_f64,  "llvm.exp2.f64",  float64_type, float64_type);
	add_builtin(44, function_body::expm1_f32, "expm1f",         float32_type, float32_type);
	add_builtin(45, function_body::expm1_f64, "expm1",          float64_type, float64_type);
	add_builtin(46, function_body::log_f32,   "llvm.log.f32",   float32_type, float32_type);
	add_builtin(47, function_body::log_f64,   "llvm.log.f64",   float64_type, float64_type);
	add_builtin(48, function_body::log10_f32, "llvm.log10.f32", float32_type, float32_type);
	add_builtin(49, function_body::log10_f64, "llvm.log10.f64", float64_type, float64_type);
	add_builtin(50, function_body::log2_f32,  "llvm.log2.f32",  float32_type, float32_type);
	add_builtin(51, function_body::log2_f64,  "llvm.log2.f64",  float64_type, float64_type);
	add_builtin(52, function_body::log1p_f32, "log1pf",         float32_type, float32_type);
	add_builtin(53, function_body::log1p_f64, "log1p",          float64_type, float64_type);

	add_builtin(54, function_body::sqrt_f32,  "llvm.sqrt.f32", float32_type, float32_type);
	add_builtin(55, function_body::sqrt_f64,  "llvm.sqrt.f64", float64_type, float64_type);
	add_builtin(56, function_body::pow_f32,   "llvm.pow.f32",  float32_type, float32_type, float32_type);
	add_builtin(57, function_body::pow_f64,   "llvm.pow.f64",  float64_type, float64_type, float64_type);
	add_builtin(58, function_body::cbrt_f32,  "cbrtf",         float32_type, float32_type);
	add_builtin(59, function_body::cbrt_f64,  "cbrt",          float64_type, float64_type);
	add_builtin(60, function_body::hypot_f32, "hypotf",        float32_type, float32_type, float32_type);
	add_builtin(61, function_body::hypot_f64, "hypot",         float64_type, float64_type, float64_type);

	add_builtin(62, function_body::sin_f32,   "llvm.sin.f32", float32_type, float32_type);
	add_builtin(63, function_body::sin_f64,   "llvm.sin.f64", float64_type, float64_type);
	add_builtin(64, function_body::cos_f32,   "llvm.cos.f32", float32_type, float32_type);
	add_builtin(65, function_body::cos_f64,   "llvm.cos.f64", float64_type, float64_type);
	add_builtin(66, function_body::tan_f32,   "tanf",         float32_type, float32_type);
	add_builtin(67, function_body::tan_f64,   "tan",          float64_type, float64_type);
	add_builtin(68, function_body::asin_f32,  "asinf",        float32_type, float32_type);
	add_builtin(69, function_body::asin_f64,  "asin",         float64_type, float64_type);
	add_builtin(70, function_body::acos_f32,  "acosf",        float32_type, float32_type);
	add_builtin(71, function_body::acos_f64,  "acos",         float64_type, float64_type);
	add_builtin(72, function_body::atan_f32,  "atanf",        float32_type, float32_type);
	add_builtin(73, function_body::atan_f64,  "atan",         float64_type, float64_type);
	add_builtin(74, function_body::atan2_f32, "atan2f",       float32_type, float32_type, float32_type);
	add_builtin(75, function_body::atan2_f64, "atan2",        float64_type, float64_type, float64_type);

	add_builtin(76, function_body::sinh_f32,  "sinhf",  float32_type, float32_type);
	add_builtin(77, function_body::sinh_f64,  "sinh",   float64_type, float64_type);
	add_builtin(78, function_body::cosh_f32,  "coshf",  float32_type, float32_type);
	add_builtin(79, function_body::cosh_f64,  "cosh",   float64_type, float64_type);
	add_builtin(80, function_body::tanh_f32,  "tanhf",  float32_type, float32_type);
	add_builtin(81, function_body::tanh_f64,  "tanh",   float64_type, float64_type);
	add_builtin(82, function_body::asinh_f32, "asinhf", float32_type, float32_type);
	add_builtin(83, function_body::asinh_f64, "asinh",  float64_type, float64_type);
	add_builtin(84, function_body::acosh_f32, "acoshf", float32_type, float32_type);
	add_builtin(85, function_body::acosh_f64, "acosh",  float64_type, float64_type);
	add_builtin(86, function_body::atanh_f32, "atanhf", float32_type, float32_type);
	add_builtin(87, function_body::atanh_f64, "atanh",  float64_type, float64_type);

	add_builtin(88, function_body::erf_f32,    "erff",    float32_type, float32_type);
	add_builtin(89, function_body::erf_f64,    "erf",     float64_type, float64_type);
	add_builtin(90, function_body::erfc_f32,   "erfcf",   float32_type, float32_type);
	add_builtin(91, function_body::erfc_f64,   "erfc",    float64_type, float64_type);
	add_builtin(92, function_body::tgamma_f32, "tgammaf", float32_type, float32_type);
	add_builtin(93, function_body::tgamma_f64, "tgamma",  float64_type, float64_type);
	add_builtin(94, function_body::lgamma_f32, "lgammaf", float32_type, float32_type);
	add_builtin(95, function_body::lgamma_f64, "lgamma",  float64_type, float64_type);

	add_builtin( 96, function_body::bitreverse_u8,  "llvm.bitreverse.i8",  uint8_type,  uint8_type);
	add_builtin( 97, function_body::bitreverse_u16, "llvm.bitreverse.i16", uint16_type, uint16_type);
	add_builtin( 98, function_body::bitreverse_u32, "llvm.bitreverse.i32", uint32_type, uint32_type);
	add_builtin( 99, function_body::bitreverse_u64, "llvm.bitreverse.i64", uint64_type, uint64_type);
	add_builtin(100, function_body::popcount_u8,    "llvm.ctpop.i8",  uint8_type,  uint8_type);
	add_builtin(101, function_body::popcount_u16,   "llvm.ctpop.i16", uint16_type, uint16_type);
	add_builtin(102, function_body::popcount_u32,   "llvm.ctpop.i32", uint32_type, uint32_type);
	add_builtin(103, function_body::popcount_u64,   "llvm.ctpop.i64", uint64_type, uint64_type);
	add_builtin(104, function_body::byteswap_u16,   "llvm.bswap.i16", uint16_type, uint16_type);
	add_builtin(105, function_body::byteswap_u32,   "llvm.bswap.i32", uint32_type, uint32_type);
	add_builtin(106, function_body::byteswap_u64,   "llvm.bswap.i64", uint64_type, uint64_type);

	add_builtin(107, function_body::clz_u8,   "llvm.ctlz.i8",  uint8_type,  uint8_type);
	add_builtin(108, function_body::clz_u16,  "llvm.ctlz.i16", uint16_type, uint16_type);
	add_builtin(109, function_body::clz_u32,  "llvm.ctlz.i32", uint32_type, uint32_type);
	add_builtin(110, function_body::clz_u64,  "llvm.ctlz.i64", uint64_type, uint64_type);
	add_builtin(111, function_body::ctz_u8,   "llvm.cttz.i8",  uint8_type,  uint8_type);
	add_builtin(112, function_body::ctz_u16,  "llvm.cttz.i16", uint16_type, uint16_type);
	add_builtin(113, function_body::ctz_u32,  "llvm.cttz.i32", uint32_type, uint32_type);
	add_builtin(114, function_body::ctz_u64,  "llvm.cttz.i64", uint64_type, uint64_type);
	add_builtin(115, function_body::fshl_u8,  "llvm.fshl.i8",  uint8_type,  uint8_type,  uint8_type,  uint8_type);
	add_builtin(116, function_body::fshl_u16, "llvm.fshl.i16", uint16_type, uint16_type, uint16_type, uint16_type);
	add_builtin(117, function_body::fshl_u32, "llvm.fshl.i32", uint32_type, uint32_type, uint32_type, uint32_type);
	add_builtin(118, function_body::fshl_u64, "llvm.fshl.i64", uint64_type, uint64_type, uint64_type, uint64_type);
	add_builtin(119, function_body::fshr_u8,  "llvm.fshr.i8",  uint8_type,  uint8_type,  uint8_type,  uint8_type);
	add_builtin(120, function_body::fshr_u16, "llvm.fshr.i16", uint16_type, uint16_type, uint16_type, uint16_type);
	add_builtin(121, function_body::fshr_u32, "llvm.fshr.i32", uint32_type, uint32_type, uint32_type, uint32_type);
	add_builtin(122, function_body::fshr_u64, "llvm.fshr.i64", uint64_type, uint64_type, uint64_type, uint64_type);
#undef add_builtin
	bz_assert(result.size() == intrinsic_info.size());

	result[function_body::builtin_is_option_set              ].flags |= function_body::only_consteval;
	result[function_body::comptime_compile_error             ].flags |= function_body::only_consteval;
	result[function_body::comptime_compile_warning           ].flags |= function_body::only_consteval;
	result[function_body::comptime_compile_error_src_tokens  ].flags |= function_body::only_consteval;
	result[function_body::comptime_compile_warning_src_tokens].flags |= function_body::only_consteval;

	return result;
}

bz::vector<universal_function_set> make_builtin_universal_functions(void)
{
	return {
		{ "length",      { function_body::builtin_str_length                                                    } },
		{ "size",        { function_body::builtin_str_size,        function_body::builtin_slice_size            } },
		{ "begin",       { function_body::builtin_slice_begin_ptr, function_body::builtin_slice_begin_const_ptr } },
		{ "end",         { function_body::builtin_slice_end_ptr,   function_body::builtin_slice_end_const_ptr   } },
		{ "begin_ptr",   { function_body::builtin_str_begin_ptr                                                 } },
		{ "end_ptr",     { function_body::builtin_str_end_ptr                                                   } },
		{ "starts_with", { function_body::builtin_str_starts_with                                               } },
		{ "ends_with",   { function_body::builtin_str_ends_with                                                 } },
	};
}


enum class generic_arg_kind : uint8_t
{
	none,
	ptr,
	ptr_const,
	ref,
	ref_const,
	slice,
	slice_const,
};

constexpr uint8_t unary_intrinsic_kind_from_op_kind(uint32_t op_kind)
{
	switch (op_kind)
	{
	case lex::token::plus:        return function_body::builtin_unary_plus;
	case lex::token::minus:       return function_body::builtin_unary_minus;
	case lex::token::dereference: return function_body::builtin_unary_dereference;
	case lex::token::bit_not:     return function_body::builtin_unary_bit_not;
	case lex::token::bool_not:    return function_body::builtin_unary_bool_not;
	case lex::token::plus_plus:   return function_body::builtin_unary_plus_plus;
	case lex::token::minus_minus: return function_body::builtin_unary_minus_minus;
	default: bz_unreachable;
	}
}

struct builtin_unary_operator_table_entry_t
{
	uint32_t op_kind;
	uint8_t intrinsic_kind;
	uint8_t expr_t;
	uint8_t res_t;
	generic_arg_kind expr_generic_t;

	constexpr builtin_unary_operator_table_entry_t(uint32_t op_kind, uint8_t expr_t, uint8_t res_t)
		: op_kind(op_kind), intrinsic_kind(unary_intrinsic_kind_from_op_kind(op_kind)), expr_t(expr_t), res_t(res_t), expr_generic_t(generic_arg_kind::none)
	{}

	constexpr builtin_unary_operator_table_entry_t(uint32_t op_kind, generic_arg_kind expr_generic_t, uint8_t res_t = type_info::aggregate)
		: op_kind(op_kind), intrinsic_kind(unary_intrinsic_kind_from_op_kind(op_kind)), expr_t(), res_t(res_t), expr_generic_t(expr_generic_t)
	{
		bz_assert(this->expr_generic_t != generic_arg_kind::none);
	}
};

#define unary_arithmetic_entry(op_kind, type_kind) \
builtin_unary_operator_table_entry_t(lex::token::op_kind, type_info::type_kind, type_info::type_kind)

#define unary_kind_entry(op_kind, expr_kind, res_kind) \
builtin_unary_operator_table_entry_t(lex::token::op_kind, type_info::expr_kind, type_info::res_kind)

static constexpr bz::array builtin_unary_operator_table = {
	// ================
	// operator +
	// ================
	unary_arithmetic_entry(plus, int8_),
	unary_arithmetic_entry(plus, int16_),
	unary_arithmetic_entry(plus, int32_),
	unary_arithmetic_entry(plus, int64_),
	unary_arithmetic_entry(plus, uint8_),
	unary_arithmetic_entry(plus, uint16_),
	unary_arithmetic_entry(plus, uint32_),
	unary_arithmetic_entry(plus, uint64_),
	unary_arithmetic_entry(plus, float32_),
	unary_arithmetic_entry(plus, float64_),

	// ================
	// operator -
	// ================
	unary_arithmetic_entry(minus, int8_),
	unary_arithmetic_entry(minus, int16_),
	unary_arithmetic_entry(minus, int32_),
	unary_arithmetic_entry(minus, int64_),
	unary_arithmetic_entry(minus, float32_),
	unary_arithmetic_entry(minus, float64_),

	// ================
	// operator *
	// ================
	builtin_unary_operator_table_entry_t(lex::token::dereference, generic_arg_kind::ptr),
	builtin_unary_operator_table_entry_t(lex::token::dereference, generic_arg_kind::ptr_const),

	// ================
	// operator ~
	// ================
	unary_arithmetic_entry(bit_not, uint8_),
	unary_arithmetic_entry(bit_not, uint16_),
	unary_arithmetic_entry(bit_not, uint32_),
	unary_arithmetic_entry(bit_not, uint64_),
	unary_arithmetic_entry(bit_not, bool_),

	// ================
	// operator !
	// ================
	unary_arithmetic_entry(bool_not, bool_),

	// ================
	// operator ++
	// ================
	unary_arithmetic_entry(plus_plus, int8_),
	unary_arithmetic_entry(plus_plus, int16_),
	unary_arithmetic_entry(plus_plus, int32_),
	unary_arithmetic_entry(plus_plus, int64_),
	unary_arithmetic_entry(plus_plus, uint8_),
	unary_arithmetic_entry(plus_plus, uint16_),
	unary_arithmetic_entry(plus_plus, uint32_),
	unary_arithmetic_entry(plus_plus, uint64_),
	unary_arithmetic_entry(plus_plus, char_),
	builtin_unary_operator_table_entry_t(lex::token::plus_plus, generic_arg_kind::ptr),
	builtin_unary_operator_table_entry_t(lex::token::plus_plus, generic_arg_kind::ptr_const),

	// ================
	// operator --
	// ================
	unary_arithmetic_entry(minus_minus, int8_),
	unary_arithmetic_entry(minus_minus, int16_),
	unary_arithmetic_entry(minus_minus, int32_),
	unary_arithmetic_entry(minus_minus, int64_),
	unary_arithmetic_entry(minus_minus, uint8_),
	unary_arithmetic_entry(minus_minus, uint16_),
	unary_arithmetic_entry(minus_minus, uint32_),
	unary_arithmetic_entry(minus_minus, uint64_),
	unary_arithmetic_entry(minus_minus, char_),
	builtin_unary_operator_table_entry_t(lex::token::minus_minus, generic_arg_kind::ptr),
	builtin_unary_operator_table_entry_t(lex::token::minus_minus, generic_arg_kind::ptr_const),
};

#undef unary_arithmetic_entry
#undef unary_kind_entry


constexpr uint8_t binary_intrinsic_kind_from_op_kind(uint32_t op_kind)
{
	switch (op_kind)
	{
	case lex::token::assign:             return function_body::builtin_binary_assign;
	case lex::token::plus:               return function_body::builtin_binary_plus;
	case lex::token::plus_eq:            return function_body::builtin_binary_plus_eq;
	case lex::token::minus:              return function_body::builtin_binary_minus;
	case lex::token::minus_eq:           return function_body::builtin_binary_minus_eq;
	case lex::token::multiply:           return function_body::builtin_binary_multiply;
	case lex::token::multiply_eq:        return function_body::builtin_binary_multiply_eq;
	case lex::token::divide:             return function_body::builtin_binary_divide;
	case lex::token::divide_eq:          return function_body::builtin_binary_divide_eq;
	case lex::token::modulo:             return function_body::builtin_binary_modulo;
	case lex::token::modulo_eq:          return function_body::builtin_binary_modulo_eq;
	case lex::token::equals:             return function_body::builtin_binary_equals;
	case lex::token::not_equals:         return function_body::builtin_binary_not_equals;
	case lex::token::less_than:          return function_body::builtin_binary_less_than;
	case lex::token::less_than_eq:       return function_body::builtin_binary_less_than_eq;
	case lex::token::greater_than:       return function_body::builtin_binary_greater_than;
	case lex::token::greater_than_eq:    return function_body::builtin_binary_greater_than_eq;
	case lex::token::bit_and:            return function_body::builtin_binary_bit_and;
	case lex::token::bit_and_eq:         return function_body::builtin_binary_bit_and_eq;
	case lex::token::bit_xor:            return function_body::builtin_binary_bit_xor;
	case lex::token::bit_xor_eq:         return function_body::builtin_binary_bit_xor_eq;
	case lex::token::bit_or:             return function_body::builtin_binary_bit_or;
	case lex::token::bit_or_eq:          return function_body::builtin_binary_bit_or_eq;
	case lex::token::bit_left_shift:     return function_body::builtin_binary_bit_left_shift;
	case lex::token::bit_left_shift_eq:  return function_body::builtin_binary_bit_left_shift_eq;
	case lex::token::bit_right_shift:    return function_body::builtin_binary_bit_right_shift;
	case lex::token::bit_right_shift_eq: return function_body::builtin_binary_bit_right_shift_eq;
	default: bz_unreachable;
	}
}

struct builtin_binary_operator_table_entry_t
{
	uint32_t op_kind;
	uint8_t intrinsic_kind;
	uint8_t lhs_t;
	uint8_t rhs_t;
	uint8_t res_t;
	generic_arg_kind lhs_generic_t;
	generic_arg_kind rhs_generic_t;

	constexpr builtin_binary_operator_table_entry_t(uint32_t op_kind, uint8_t lhs_t, uint8_t rhs_t, uint8_t res_t)
		: op_kind(op_kind), intrinsic_kind(binary_intrinsic_kind_from_op_kind(op_kind)), lhs_t(lhs_t), rhs_t(rhs_t), res_t(res_t), lhs_generic_t(generic_arg_kind::none), rhs_generic_t(generic_arg_kind::none)
	{}

	constexpr builtin_binary_operator_table_entry_t(uint32_t op_kind, generic_arg_kind lhs_generic_t, generic_arg_kind rhs_generic_t, uint8_t res_t = type_info::aggregate)
		: op_kind(op_kind), intrinsic_kind(binary_intrinsic_kind_from_op_kind(op_kind)), lhs_t(), rhs_t(), res_t(res_t), lhs_generic_t(lhs_generic_t), rhs_generic_t(rhs_generic_t)
	{
		bz_assert(this->lhs_generic_t != generic_arg_kind::none && this->rhs_generic_t != generic_arg_kind::none);
	}

	constexpr builtin_binary_operator_table_entry_t(uint32_t op_kind, generic_arg_kind lhs_generic_t, uint8_t rhs_t, uint8_t res_t = type_info::aggregate)
		: op_kind(op_kind), intrinsic_kind(binary_intrinsic_kind_from_op_kind(op_kind)), lhs_t(), rhs_t(rhs_t), res_t(res_t), lhs_generic_t(lhs_generic_t), rhs_generic_t(generic_arg_kind::none)
	{
		bz_assert(this->lhs_generic_t != generic_arg_kind::none);
	}

	constexpr builtin_binary_operator_table_entry_t(uint32_t op_kind, uint8_t lhs_t, generic_arg_kind rhs_generic_t, uint8_t res_t = type_info::aggregate)
		: op_kind(op_kind), intrinsic_kind(binary_intrinsic_kind_from_op_kind(op_kind)), lhs_t(lhs_t), rhs_t(), res_t(res_t), lhs_generic_t(generic_arg_kind::none), rhs_generic_t(rhs_generic_t)
	{
		bz_assert(this->rhs_generic_t != generic_arg_kind::none);
	}
};


#define binary_arithmetic_entry(op_kind, type_kind) \
builtin_binary_operator_table_entry_t(lex::token::op_kind, type_info::type_kind, type_info::type_kind, type_info::type_kind)

#define binary_kind_entry(op_kind, lhs_kind, rhs_kind, res_kind) \
builtin_binary_operator_table_entry_t(lex::token::op_kind, type_info::lhs_kind, type_info::rhs_kind, type_info::res_kind)

static constexpr bz::array builtin_binary_operator_table = {
	// ================
	// operator =
	// ================
	binary_arithmetic_entry(assign, int8_),
	binary_arithmetic_entry(assign, int16_),
	binary_arithmetic_entry(assign, int32_),
	binary_arithmetic_entry(assign, int64_),
	binary_arithmetic_entry(assign, uint8_),
	binary_arithmetic_entry(assign, uint16_),
	binary_arithmetic_entry(assign, uint32_),
	binary_arithmetic_entry(assign, uint64_),
	binary_arithmetic_entry(assign, float32_),
	binary_arithmetic_entry(assign, float64_),
	binary_arithmetic_entry(assign, char_),
	binary_arithmetic_entry(assign, str_),
	binary_arithmetic_entry(assign, bool_),
	binary_arithmetic_entry(assign, null_t_),
	builtin_binary_operator_table_entry_t(lex::token::assign, generic_arg_kind::ptr, generic_arg_kind::ptr),
	builtin_binary_operator_table_entry_t(lex::token::assign, generic_arg_kind::ptr_const, generic_arg_kind::ptr_const),
	builtin_binary_operator_table_entry_t(lex::token::assign, generic_arg_kind::ptr, type_info::null_t_),
	builtin_binary_operator_table_entry_t(lex::token::assign, generic_arg_kind::ptr_const, type_info::null_t_),
	builtin_binary_operator_table_entry_t(lex::token::assign, generic_arg_kind::slice, generic_arg_kind::slice),
	builtin_binary_operator_table_entry_t(lex::token::assign, generic_arg_kind::slice_const, generic_arg_kind::slice_const),

	// ================
	// operator +
	// ================
	binary_arithmetic_entry(plus, int8_),
	binary_arithmetic_entry(plus, int16_),
	binary_arithmetic_entry(plus, int32_),
	binary_arithmetic_entry(plus, int64_),
	binary_arithmetic_entry(plus, uint8_),
	binary_arithmetic_entry(plus, uint16_),
	binary_arithmetic_entry(plus, uint32_),
	binary_arithmetic_entry(plus, uint64_),
	binary_arithmetic_entry(plus, float32_),
	binary_arithmetic_entry(plus, float64_),
	binary_kind_entry(plus, char_, int64_,  char_),
	binary_kind_entry(plus, char_, uint64_, char_),
	binary_kind_entry(plus, int64_,  char_, char_),
	binary_kind_entry(plus, uint64_, char_, char_),
	builtin_binary_operator_table_entry_t(lex::token::plus, generic_arg_kind::ptr, type_info::int64_),
	builtin_binary_operator_table_entry_t(lex::token::plus, generic_arg_kind::ptr, type_info::uint64_),
	builtin_binary_operator_table_entry_t(lex::token::plus, type_info::int64_,  generic_arg_kind::ptr),
	builtin_binary_operator_table_entry_t(lex::token::plus, type_info::uint64_, generic_arg_kind::ptr),
	builtin_binary_operator_table_entry_t(lex::token::plus, generic_arg_kind::ptr_const, type_info::int64_),
	builtin_binary_operator_table_entry_t(lex::token::plus, generic_arg_kind::ptr_const, type_info::uint64_),
	builtin_binary_operator_table_entry_t(lex::token::plus, type_info::int64_,  generic_arg_kind::ptr_const),
	builtin_binary_operator_table_entry_t(lex::token::plus, type_info::uint64_, generic_arg_kind::ptr_const),

	// ================
	// operator +=
	// ================
	binary_arithmetic_entry(plus_eq, int8_),
	binary_arithmetic_entry(plus_eq, int16_),
	binary_arithmetic_entry(plus_eq, int32_),
	binary_arithmetic_entry(plus_eq, int64_),
	binary_arithmetic_entry(plus_eq, uint8_),
	binary_arithmetic_entry(plus_eq, uint16_),
	binary_arithmetic_entry(plus_eq, uint32_),
	binary_arithmetic_entry(plus_eq, uint64_),
	binary_arithmetic_entry(plus_eq, float32_),
	binary_arithmetic_entry(plus_eq, float64_),
	binary_kind_entry(plus_eq, char_, int64_,  char_),
	binary_kind_entry(plus_eq, char_, uint64_, char_),
	builtin_binary_operator_table_entry_t(lex::token::plus_eq, generic_arg_kind::ptr, type_info::int64_),
	builtin_binary_operator_table_entry_t(lex::token::plus_eq, generic_arg_kind::ptr, type_info::uint64_),
	builtin_binary_operator_table_entry_t(lex::token::plus_eq, generic_arg_kind::ptr_const, type_info::int64_),
	builtin_binary_operator_table_entry_t(lex::token::plus_eq, generic_arg_kind::ptr_const, type_info::uint64_),

	// ================
	// operator -
	// ================
	binary_arithmetic_entry(minus, int8_),
	binary_arithmetic_entry(minus, int16_),
	binary_arithmetic_entry(minus, int32_),
	binary_arithmetic_entry(minus, int64_),
	binary_arithmetic_entry(minus, uint8_),
	binary_arithmetic_entry(minus, uint16_),
	binary_arithmetic_entry(minus, uint32_),
	binary_arithmetic_entry(minus, uint64_),
	binary_arithmetic_entry(minus, float32_),
	binary_arithmetic_entry(minus, float64_),
	binary_kind_entry(minus, char_, int64_,  char_),
	binary_kind_entry(minus, char_, uint64_, char_),
	binary_kind_entry(minus, char_, char_, int32_),
	builtin_binary_operator_table_entry_t(lex::token::minus, generic_arg_kind::ptr, type_info::int64_),
	builtin_binary_operator_table_entry_t(lex::token::minus, generic_arg_kind::ptr, type_info::uint64_),
	builtin_binary_operator_table_entry_t(lex::token::minus, generic_arg_kind::ptr_const, type_info::int64_),
	builtin_binary_operator_table_entry_t(lex::token::minus, generic_arg_kind::ptr_const, type_info::uint64_),
	builtin_binary_operator_table_entry_t(lex::token::minus, generic_arg_kind::ptr_const, generic_arg_kind::ptr_const, type_info::int64_),

	// ================
	// operator -=
	// ================
	binary_arithmetic_entry(minus_eq, int8_),
	binary_arithmetic_entry(minus_eq, int16_),
	binary_arithmetic_entry(minus_eq, int32_),
	binary_arithmetic_entry(minus_eq, int64_),
	binary_arithmetic_entry(minus_eq, uint8_),
	binary_arithmetic_entry(minus_eq, uint16_),
	binary_arithmetic_entry(minus_eq, uint32_),
	binary_arithmetic_entry(minus_eq, uint64_),
	binary_arithmetic_entry(minus_eq, float32_),
	binary_arithmetic_entry(minus_eq, float64_),
	binary_kind_entry(minus_eq, char_, int64_,  char_),
	binary_kind_entry(minus_eq, char_, uint64_, char_),
	builtin_binary_operator_table_entry_t(lex::token::minus_eq, generic_arg_kind::ptr, type_info::int64_),
	builtin_binary_operator_table_entry_t(lex::token::minus_eq, generic_arg_kind::ptr, type_info::uint64_),
	builtin_binary_operator_table_entry_t(lex::token::minus_eq, generic_arg_kind::ptr_const, type_info::int64_),
	builtin_binary_operator_table_entry_t(lex::token::minus_eq, generic_arg_kind::ptr_const, type_info::uint64_),

	// ================
	// operator *
	// ================
	binary_arithmetic_entry(multiply, int8_),
	binary_arithmetic_entry(multiply, int16_),
	binary_arithmetic_entry(multiply, int32_),
	binary_arithmetic_entry(multiply, int64_),
	binary_arithmetic_entry(multiply, uint8_),
	binary_arithmetic_entry(multiply, uint16_),
	binary_arithmetic_entry(multiply, uint32_),
	binary_arithmetic_entry(multiply, uint64_),
	binary_arithmetic_entry(multiply, float32_),
	binary_arithmetic_entry(multiply, float64_),

	// ================
	// operator *=
	// ================
	binary_arithmetic_entry(multiply_eq, int8_),
	binary_arithmetic_entry(multiply_eq, int16_),
	binary_arithmetic_entry(multiply_eq, int32_),
	binary_arithmetic_entry(multiply_eq, int64_),
	binary_arithmetic_entry(multiply_eq, uint8_),
	binary_arithmetic_entry(multiply_eq, uint16_),
	binary_arithmetic_entry(multiply_eq, uint32_),
	binary_arithmetic_entry(multiply_eq, uint64_),
	binary_arithmetic_entry(multiply_eq, float32_),
	binary_arithmetic_entry(multiply_eq, float64_),

	// ================
	// operator /
	// ================
	binary_arithmetic_entry(divide, int8_),
	binary_arithmetic_entry(divide, int16_),
	binary_arithmetic_entry(divide, int32_),
	binary_arithmetic_entry(divide, int64_),
	binary_arithmetic_entry(divide, uint8_),
	binary_arithmetic_entry(divide, uint16_),
	binary_arithmetic_entry(divide, uint32_),
	binary_arithmetic_entry(divide, uint64_),
	binary_arithmetic_entry(divide, float32_),
	binary_arithmetic_entry(divide, float64_),

	// ================
	// operator /=
	// ================
	binary_arithmetic_entry(divide_eq, int8_),
	binary_arithmetic_entry(divide_eq, int16_),
	binary_arithmetic_entry(divide_eq, int32_),
	binary_arithmetic_entry(divide_eq, int64_),
	binary_arithmetic_entry(divide_eq, uint8_),
	binary_arithmetic_entry(divide_eq, uint16_),
	binary_arithmetic_entry(divide_eq, uint32_),
	binary_arithmetic_entry(divide_eq, uint64_),
	binary_arithmetic_entry(divide_eq, float32_),
	binary_arithmetic_entry(divide_eq, float64_),

	// ================
	// operator %
	// ================
	binary_arithmetic_entry(modulo, int8_),
	binary_arithmetic_entry(modulo, int16_),
	binary_arithmetic_entry(modulo, int32_),
	binary_arithmetic_entry(modulo, int64_),
	binary_arithmetic_entry(modulo, uint8_),
	binary_arithmetic_entry(modulo, uint16_),
	binary_arithmetic_entry(modulo, uint32_),
	binary_arithmetic_entry(modulo, uint64_),

	// ================
	// operator %=
	// ================
	binary_arithmetic_entry(modulo_eq, int8_),
	binary_arithmetic_entry(modulo_eq, int16_),
	binary_arithmetic_entry(modulo_eq, int32_),
	binary_arithmetic_entry(modulo_eq, int64_),
	binary_arithmetic_entry(modulo_eq, uint8_),
	binary_arithmetic_entry(modulo_eq, uint16_),
	binary_arithmetic_entry(modulo_eq, uint32_),
	binary_arithmetic_entry(modulo_eq, uint64_),

	// ================
	// operator ==
	// ================
	binary_kind_entry(equals, int8_,   int8_,   bool_),
	binary_kind_entry(equals, int16_,  int16_,  bool_),
	binary_kind_entry(equals, int32_,  int32_,  bool_),
	binary_kind_entry(equals, int64_,  int64_,  bool_),
	binary_kind_entry(equals, uint8_,  uint8_,  bool_),
	binary_kind_entry(equals, uint16_, uint16_, bool_),
	binary_kind_entry(equals, uint32_, uint32_, bool_),
	binary_kind_entry(equals, uint64_, uint64_, bool_),
	binary_kind_entry(equals, float32_, float32_, bool_),
	binary_kind_entry(equals, float64_, float64_, bool_),
	binary_kind_entry(equals, char_, char_, bool_),
	binary_kind_entry(equals, str_, str_, bool_),
	binary_kind_entry(equals, bool_, bool_, bool_),
	binary_kind_entry(equals, null_t_, null_t_, bool_),
	builtin_binary_operator_table_entry_t(lex::token::equals, generic_arg_kind::ptr_const, generic_arg_kind::ptr_const, type_info::bool_),
	builtin_binary_operator_table_entry_t(lex::token::equals, type_info::null_t_, generic_arg_kind::ptr_const, type_info::bool_),
	builtin_binary_operator_table_entry_t(lex::token::equals, generic_arg_kind::ptr_const, type_info::null_t_, type_info::bool_),

	// ================
	// operator !=
	// ================
	binary_kind_entry(not_equals, int8_,   int8_,   bool_),
	binary_kind_entry(not_equals, int16_,  int16_,  bool_),
	binary_kind_entry(not_equals, int32_,  int32_,  bool_),
	binary_kind_entry(not_equals, int64_,  int64_,  bool_),
	binary_kind_entry(not_equals, uint8_,  uint8_,  bool_),
	binary_kind_entry(not_equals, uint16_, uint16_, bool_),
	binary_kind_entry(not_equals, uint32_, uint32_, bool_),
	binary_kind_entry(not_equals, uint64_, uint64_, bool_),
	binary_kind_entry(not_equals, float32_, float32_, bool_),
	binary_kind_entry(not_equals, float64_, float64_, bool_),
	binary_kind_entry(not_equals, char_, char_, bool_),
	binary_kind_entry(not_equals, str_, str_, bool_),
	binary_kind_entry(not_equals, bool_, bool_, bool_),
	binary_kind_entry(not_equals, null_t_, null_t_, bool_),
	builtin_binary_operator_table_entry_t(lex::token::not_equals, generic_arg_kind::ptr_const, generic_arg_kind::ptr_const, type_info::bool_),
	builtin_binary_operator_table_entry_t(lex::token::not_equals, type_info::null_t_, generic_arg_kind::ptr_const, type_info::bool_),
	builtin_binary_operator_table_entry_t(lex::token::not_equals, generic_arg_kind::ptr_const, type_info::null_t_, type_info::bool_),

	// ================
	// operator <
	// ================
	binary_kind_entry(less_than, int8_,   int8_,   bool_),
	binary_kind_entry(less_than, int16_,  int16_,  bool_),
	binary_kind_entry(less_than, int32_,  int32_,  bool_),
	binary_kind_entry(less_than, int64_,  int64_,  bool_),
	binary_kind_entry(less_than, uint8_,  uint8_,  bool_),
	binary_kind_entry(less_than, uint16_, uint16_, bool_),
	binary_kind_entry(less_than, uint32_, uint32_, bool_),
	binary_kind_entry(less_than, uint64_, uint64_, bool_),
	binary_kind_entry(less_than, float32_, float32_, bool_),
	binary_kind_entry(less_than, float64_, float64_, bool_),
	binary_kind_entry(less_than, char_, char_, bool_),
	builtin_binary_operator_table_entry_t(lex::token::less_than, generic_arg_kind::ptr_const, generic_arg_kind::ptr_const, type_info::bool_),

	// ================
	// operator <=
	// ================
	binary_kind_entry(less_than_eq, int8_,   int8_,   bool_),
	binary_kind_entry(less_than_eq, int16_,  int16_,  bool_),
	binary_kind_entry(less_than_eq, int32_,  int32_,  bool_),
	binary_kind_entry(less_than_eq, int64_,  int64_,  bool_),
	binary_kind_entry(less_than_eq, uint8_,  uint8_,  bool_),
	binary_kind_entry(less_than_eq, uint16_, uint16_, bool_),
	binary_kind_entry(less_than_eq, uint32_, uint32_, bool_),
	binary_kind_entry(less_than_eq, uint64_, uint64_, bool_),
	binary_kind_entry(less_than_eq, float32_, float32_, bool_),
	binary_kind_entry(less_than_eq, float64_, float64_, bool_),
	binary_kind_entry(less_than_eq, char_, char_, bool_),
	builtin_binary_operator_table_entry_t(lex::token::less_than_eq, generic_arg_kind::ptr_const, generic_arg_kind::ptr_const, type_info::bool_),

	// ================
	// operator >
	// ================
	binary_kind_entry(greater_than, int8_,   int8_,   bool_),
	binary_kind_entry(greater_than, int16_,  int16_,  bool_),
	binary_kind_entry(greater_than, int32_,  int32_,  bool_),
	binary_kind_entry(greater_than, int64_,  int64_,  bool_),
	binary_kind_entry(greater_than, uint8_,  uint8_,  bool_),
	binary_kind_entry(greater_than, uint16_, uint16_, bool_),
	binary_kind_entry(greater_than, uint32_, uint32_, bool_),
	binary_kind_entry(greater_than, uint64_, uint64_, bool_),
	binary_kind_entry(greater_than, float32_, float32_, bool_),
	binary_kind_entry(greater_than, float64_, float64_, bool_),
	binary_kind_entry(greater_than, char_, char_, bool_),
	builtin_binary_operator_table_entry_t(lex::token::greater_than, generic_arg_kind::ptr_const, generic_arg_kind::ptr_const, type_info::bool_),

	// ================
	// operator >=
	// ================
	binary_kind_entry(greater_than_eq, int8_,   int8_,   bool_),
	binary_kind_entry(greater_than_eq, int16_,  int16_,  bool_),
	binary_kind_entry(greater_than_eq, int32_,  int32_,  bool_),
	binary_kind_entry(greater_than_eq, int64_,  int64_,  bool_),
	binary_kind_entry(greater_than_eq, uint8_,  uint8_,  bool_),
	binary_kind_entry(greater_than_eq, uint16_, uint16_, bool_),
	binary_kind_entry(greater_than_eq, uint32_, uint32_, bool_),
	binary_kind_entry(greater_than_eq, uint64_, uint64_, bool_),
	binary_kind_entry(greater_than_eq, float32_, float32_, bool_),
	binary_kind_entry(greater_than_eq, float64_, float64_, bool_),
	binary_kind_entry(greater_than_eq, char_, char_, bool_),
	builtin_binary_operator_table_entry_t(lex::token::greater_than_eq, generic_arg_kind::ptr_const, generic_arg_kind::ptr_const, type_info::bool_),

	// ================
	// operator &
	// ================
	binary_arithmetic_entry(bit_and, uint8_),
	binary_arithmetic_entry(bit_and, uint16_),
	binary_arithmetic_entry(bit_and, uint32_),
	binary_arithmetic_entry(bit_and, uint64_),
	binary_arithmetic_entry(bit_and, bool_),

	// ================
	// operator &=
	// ================
	binary_arithmetic_entry(bit_and_eq, uint8_),
	binary_arithmetic_entry(bit_and_eq, uint16_),
	binary_arithmetic_entry(bit_and_eq, uint32_),
	binary_arithmetic_entry(bit_and_eq, uint64_),
	binary_arithmetic_entry(bit_and_eq, bool_),

	// ================
	// operator ^
	// ================
	binary_arithmetic_entry(bit_xor, uint8_),
	binary_arithmetic_entry(bit_xor, uint16_),
	binary_arithmetic_entry(bit_xor, uint32_),
	binary_arithmetic_entry(bit_xor, uint64_),
	binary_arithmetic_entry(bit_xor, bool_),

	// ================
	// operator ^=
	// ================
	binary_arithmetic_entry(bit_xor_eq, uint8_),
	binary_arithmetic_entry(bit_xor_eq, uint16_),
	binary_arithmetic_entry(bit_xor_eq, uint32_),
	binary_arithmetic_entry(bit_xor_eq, uint64_),
	binary_arithmetic_entry(bit_xor_eq, bool_),

	// ================
	// operator |
	// ================
	binary_arithmetic_entry(bit_or, uint8_),
	binary_arithmetic_entry(bit_or, uint16_),
	binary_arithmetic_entry(bit_or, uint32_),
	binary_arithmetic_entry(bit_or, uint64_),
	binary_arithmetic_entry(bit_or, bool_),

	// ================
	// operator |=
	// ================
	binary_arithmetic_entry(bit_or_eq, uint8_),
	binary_arithmetic_entry(bit_or_eq, uint16_),
	binary_arithmetic_entry(bit_or_eq, uint32_),
	binary_arithmetic_entry(bit_or_eq, uint64_),
	binary_arithmetic_entry(bit_or_eq, bool_),

	// ================
	// operator <<
	// ================
	binary_kind_entry(bit_left_shift, uint8_,   int64_, uint8_),
	binary_kind_entry(bit_left_shift, uint8_,  uint64_, uint8_),
	binary_kind_entry(bit_left_shift, uint16_,  int64_, uint16_),
	binary_kind_entry(bit_left_shift, uint16_, uint64_, uint16_),
	binary_kind_entry(bit_left_shift, uint32_,  int64_, uint32_),
	binary_kind_entry(bit_left_shift, uint32_, uint64_, uint32_),
	binary_kind_entry(bit_left_shift, uint64_,  int64_, uint64_),
	binary_kind_entry(bit_left_shift, uint64_, uint64_, uint64_),

	// ================
	// operator <<=
	// ================
	binary_kind_entry(bit_left_shift_eq, uint8_,   int64_, uint8_),
	binary_kind_entry(bit_left_shift_eq, uint8_,  uint64_, uint8_),
	binary_kind_entry(bit_left_shift_eq, uint16_,  int64_, uint16_),
	binary_kind_entry(bit_left_shift_eq, uint16_, uint64_, uint16_),
	binary_kind_entry(bit_left_shift_eq, uint32_,  int64_, uint32_),
	binary_kind_entry(bit_left_shift_eq, uint32_, uint64_, uint32_),
	binary_kind_entry(bit_left_shift_eq, uint64_,  int64_, uint64_),
	binary_kind_entry(bit_left_shift_eq, uint64_, uint64_, uint64_),

	// ================
	// operator >>
	// ================
	binary_kind_entry(bit_right_shift, uint8_,   int64_, uint8_),
	binary_kind_entry(bit_right_shift, uint8_,  uint64_, uint8_),
	binary_kind_entry(bit_right_shift, uint16_,  int64_, uint16_),
	binary_kind_entry(bit_right_shift, uint16_, uint64_, uint16_),
	binary_kind_entry(bit_right_shift, uint32_,  int64_, uint32_),
	binary_kind_entry(bit_right_shift, uint32_, uint64_, uint32_),
	binary_kind_entry(bit_right_shift, uint64_,  int64_, uint64_),
	binary_kind_entry(bit_right_shift, uint64_, uint64_, uint64_),

	// ================
	// operator >>=
	// ================
	binary_kind_entry(bit_right_shift_eq, uint8_,   int64_, uint8_),
	binary_kind_entry(bit_right_shift_eq, uint8_,  uint64_, uint8_),
	binary_kind_entry(bit_right_shift_eq, uint16_,  int64_, uint16_),
	binary_kind_entry(bit_right_shift_eq, uint16_, uint64_, uint16_),
	binary_kind_entry(bit_right_shift_eq, uint32_,  int64_, uint32_),
	binary_kind_entry(bit_right_shift_eq, uint32_, uint64_, uint32_),
	binary_kind_entry(bit_right_shift_eq, uint64_,  int64_, uint64_),
	binary_kind_entry(bit_right_shift_eq, uint64_, uint64_, uint64_),
};

#undef binary_arithmetic_entry
#undef binary_kind_entry


static constexpr bz::array builtin_unary_operators = {
	lex::token::plus,
	lex::token::minus,
	lex::token::address_of,
	lex::token::dereference,
	lex::token::bit_not,
	lex::token::bool_not,
	lex::token::plus_plus,
	lex::token::minus_minus,
};

static constexpr bz::array builtin_binary_operators = {
	lex::token::assign,
	lex::token::plus,
	lex::token::plus_eq,
	lex::token::minus,
	lex::token::minus_eq,
	lex::token::multiply,
	lex::token::multiply_eq,
	lex::token::divide,
	lex::token::divide_eq,
	lex::token::modulo,
	lex::token::modulo_eq,
	lex::token::equals,
	lex::token::not_equals,
	lex::token::less_than,
	lex::token::less_than_eq,
	lex::token::greater_than,
	lex::token::greater_than_eq,
	lex::token::bit_and,
	lex::token::bit_and_eq,
	lex::token::bit_xor,
	lex::token::bit_xor_eq,
	lex::token::bit_or,
	lex::token::bit_or_eq,
	lex::token::bit_left_shift,
	lex::token::bit_left_shift_eq,
	lex::token::bit_right_shift,
	lex::token::bit_right_shift_eq,
};

static constexpr auto unique_builtin_operators = []() {
	constexpr auto unique_operator_count = builtin_binary_operators.size() + builtin_unary_operators.size()
		- builtin_unary_operators.filter([](auto const kind) { return builtin_binary_operators.contains(kind); }).count();
	bz::array<uint32_t, unique_operator_count> result{};

	for (size_t i = 0; i < builtin_binary_operators.size(); ++i)
	{
		result[i] = builtin_binary_operators[i];
	}

	for (
		auto const [unary_kind, index]
			: builtin_unary_operators.filter([](auto const kind) {
				return !builtin_binary_operators.contains(kind);
			}).enumerate()
	)
	{
		result[builtin_binary_operators.size() + index] = unary_kind;
	}

	return result;
}();


static bz::array_view<builtin_unary_operator_table_entry_t const> get_builtin_unary_operator_range(uint32_t kind)
{
	auto it = builtin_unary_operator_table.begin();
	auto const end = builtin_unary_operator_table.end();

	while (it != end && it->op_kind != kind)
	{
		++it;
	}
	if (it == end)
	{
		return {};
	}
	auto const start_it = it;
	while (it != end && it->op_kind == kind)
	{
		++it;
	}
	auto const end_it = it;
	return { start_it, end_it };
}

static bz::array_view<builtin_binary_operator_table_entry_t const> get_builtin_binary_operator_range(uint32_t kind)
{
	auto it = builtin_binary_operator_table.begin();
	auto const end = builtin_binary_operator_table.end();

	while (it != end && it->op_kind != kind)
	{
		++it;
	}
	if (it == end)
	{
		return {};
	}
	auto const start_it = it;
	while (it != end && it->op_kind == kind)
	{
		++it;
	}
	auto const end_it = it;
	return { start_it, end_it };
}

static bool is_unary_op_reference_like(uint32_t op_kind)
{
	switch (op_kind)
	{
	case lex::token::plus_plus:
	case lex::token::minus_minus:
		return true;
	default:
		return false;
	}
}

static bool is_binary_op_assign_like(uint32_t op_kind)
{
	switch (op_kind)
	{
	case lex::token::assign:
	case lex::token::plus_eq:
	case lex::token::minus_eq:
	case lex::token::multiply_eq:
	case lex::token::divide_eq:
	case lex::token::modulo_eq:
	case lex::token::bit_and_eq:
	case lex::token::bit_xor_eq:
	case lex::token::bit_or_eq:
	case lex::token::bit_left_shift_eq:
	case lex::token::bit_right_shift_eq:
		return true;
	default:
		return false;
	}
}

static typespec generic_arg_kind_as_type(generic_arg_kind kind)
{
	typespec result = make_auto_typespec(nullptr);
	switch (kind)
	{
	case generic_arg_kind::none:
		bz_unreachable;
	case generic_arg_kind::ptr:
		result.add_layer<ts_pointer>();
		break;
	case generic_arg_kind::ptr_const:
		result.add_layer<ts_const>();
		result.add_layer<ts_pointer>();
		break;
	case generic_arg_kind::ref:
		result.add_layer<ts_lvalue_reference>();
		break;
	case generic_arg_kind::ref_const:
		result.add_layer<ts_const>();
		result.add_layer<ts_lvalue_reference>();
		break;
	case generic_arg_kind::slice:
		result = make_array_slice_typespec({}, std::move(result));
		break;
	case generic_arg_kind::slice_const:
		result.add_layer<ts_const>();
		result = make_array_slice_typespec({}, std::move(result));
		break;
	}
	return result;
}

static function_body make_builtin_operator_function_body(
	builtin_unary_operator_table_entry_t const &builtin_unary_op,
	bz::array_view<type_info> builtin_type_infos
)
{
	function_body result;
	result.params.resize(1);
	result.params[0].id_and_type.var_type = type_as_expression([&]() {
		if (builtin_unary_op.expr_generic_t == generic_arg_kind::none)
		{
			return make_base_type_typespec({}, &builtin_type_infos[builtin_unary_op.expr_t]);
		}
		else
		{
			return generic_arg_kind_as_type(builtin_unary_op.expr_generic_t);
		}
	}());
	result.params[0].state = resolve_state::symbol;
	result.return_type = [&]() {
		if (builtin_unary_op.res_t != type_info::aggregate)
		{
			return make_base_type_typespec({}, &builtin_type_infos[builtin_unary_op.res_t]);
		}
		else
		{
			return typespec();
		}
	}();
	if (is_unary_op_reference_like(builtin_unary_op.op_kind))
	{
		result.params[0].get_type().add_layer<ts_lvalue_reference>();
		if (!result.return_type.is_empty())
		{
			result.return_type.add_layer<ts_lvalue_reference>();
		}
	}
	result.function_name_or_operator_kind = builtin_unary_op.op_kind;
	result.intrinsic_kind = builtin_unary_op.intrinsic_kind;
	result.flags |= function_body::intrinsic | function_body::builtin_operator;
	if (is_generic_parameter(result.params[0]))
	{
		result.state = resolve_state::parameters;
		result.flags |= function_body::generic;
	}
	else
	{
		result.state = resolve_state::symbol;
		result.resolve_symbol_name();
	}

	return result;
}

static function_body make_builtin_operator_function_body(
	builtin_binary_operator_table_entry_t const &builtin_binary_op,
	bz::array_view<type_info> builtin_type_infos
)
{
	function_body result;
	result.params.resize(2);
	result.params[0].id_and_type.var_type = type_as_expression([&]() {
		if (builtin_binary_op.lhs_generic_t == generic_arg_kind::none)
		{
			return make_base_type_typespec({}, &builtin_type_infos[builtin_binary_op.lhs_t]);
		}
		else
		{
			return generic_arg_kind_as_type(builtin_binary_op.lhs_generic_t);
		}
	}());
	result.params[1].id_and_type.var_type = type_as_expression([&]() {
		if (builtin_binary_op.rhs_generic_t == generic_arg_kind::none)
		{
			return make_base_type_typespec({}, &builtin_type_infos[builtin_binary_op.rhs_t]);
		}
		else
		{
			return generic_arg_kind_as_type(builtin_binary_op.rhs_generic_t);
		}
	}());
	result.params[0].state = resolve_state::symbol;
	result.return_type = [&]() {
		if (builtin_binary_op.res_t != type_info::aggregate)
		{
			return make_base_type_typespec({}, &builtin_type_infos[builtin_binary_op.res_t]);
		}
		else
		{
			return typespec();
		}
	}();
	if (is_binary_op_assign_like(builtin_binary_op.op_kind))
	{
		result.params[0].get_type().add_layer<ts_lvalue_reference>();
		if (!result.return_type.is_empty())
		{
			result.return_type.add_layer<ts_lvalue_reference>();
		}
	}
	result.function_name_or_operator_kind = builtin_binary_op.op_kind;
	result.state = resolve_state::symbol;
	result.intrinsic_kind = builtin_binary_op.intrinsic_kind;
	result.flags |= function_body::intrinsic | function_body::builtin_operator;
	if (is_generic_parameter(result.params[0]) || is_generic_parameter(result.params[1]))
	{
		result.state = resolve_state::parameters;
		result.flags |= function_body::generic;
	}
	else
	{
		result.state = resolve_state::symbol;
		result.resolve_symbol_name();
	}

	return result;
}

static builtin_operator make_builtin_operator(uint32_t kind, bz::array_view<type_info> builtin_type_infos)
{
	auto const unary_range  = get_builtin_unary_operator_range(kind);
	auto const binary_range = get_builtin_binary_operator_range(kind);

	builtin_operator result;
	result.op = kind;

	result.bodies.reserve(unary_range.size() + binary_range.size());
	for (auto const &builtin_unary_op : unary_range)
	{
		result.bodies.push_back(make_builtin_operator_function_body(builtin_unary_op, builtin_type_infos));
	}
	for (auto const &builtin_binary_op : binary_range)
	{
		result.bodies.push_back(make_builtin_operator_function_body(builtin_binary_op, builtin_type_infos));
	}

	return result;
}


bz::vector<builtin_operator> make_builtin_operators(bz::array_view<type_info> builtin_type_infos)
{
	auto result = unique_builtin_operators.transform([builtin_type_infos](auto const kind) {
		return make_builtin_operator(kind, builtin_type_infos);
	}).collect();

	bz_assert(result.is_all([](auto const &builtin_op) {
		return builtin_op.bodies.is_all([op = builtin_op.op](auto const &body) {
			return body.function_name_or_operator_kind == op;
		});
	}));

	return result;
}

} // namespace ast<|MERGE_RESOLUTION|>--- conflicted
+++ resolved
@@ -281,7 +281,6 @@
 			break;
 		}
 
-<<<<<<< HEAD
 		case builtin_unary_plus:
 		case builtin_unary_minus:
 			bz_unreachable;
@@ -428,11 +427,8 @@
 		case builtin_binary_bit_right_shift_eq:
 			bz_unreachable;
 
-		static_assert(_builtin_last - _builtin_first == 122);
+		static_assert(_builtin_last - _builtin_first == 123);
 		static_assert(_builtin_operator_last - _builtin_operator_first == 34);
-=======
-		static_assert(_builtin_last - _builtin_first == 123);
->>>>>>> e3c887f5
 		default:
 			break;
 		}
