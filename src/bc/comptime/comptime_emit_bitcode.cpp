--- conflicted
+++ resolved
@@ -1363,7 +1363,7 @@
 	auto const original_value = val.get_value(context.builder);
 	if (original_value->getType()->isPointerTy())
 	{
-		auto const incremented_value = context.builder.CreateConstGEP1_64(original_value, 1);
+		auto const incremented_value = context.create_gep(original_value, 1);
 		context.builder.CreateStore(incremented_value, val.val);
 		if (result_address == nullptr)
 		{
@@ -1407,25 +1407,11 @@
 	auto const original_value = val.get_value(context.builder);
 	if (original_value->getType()->isPointerTy())
 	{
-		auto const incremented_value = context.builder.CreateConstGEP1_64(original_value, uint64_t(-1));
+		auto const incremented_value = context.create_gep(original_value, uint64_t(-1));
 		context.builder.CreateStore(incremented_value, val.val);
 		if (result_address == nullptr)
 		{
-<<<<<<< HEAD
 			return val;
-=======
-			auto const incremented_value = context.create_gep(original_value, 1);
-			context.builder.CreateStore(incremented_value, val.val);
-			if (result_address == nullptr)
-			{
-				return val;
-			}
-			else
-			{
-				context.builder.CreateStore(incremented_value, result_address);
-				return { val_ptr::reference, result_address };
-			}
->>>>>>> ef6c255b
 		}
 		else
 		{
@@ -1443,21 +1429,7 @@
 		context.builder.CreateStore(incremented_value, val.val);
 		if (result_address == nullptr)
 		{
-<<<<<<< HEAD
 			return val;
-=======
-			auto const incremented_value = context.create_gep(original_value, uint64_t(-1));
-			context.builder.CreateStore(incremented_value, val.val);
-			if (result_address == nullptr)
-			{
-				return val;
-			}
-			else
-			{
-				context.builder.CreateStore(incremented_value, result_address);
-				return { val_ptr::reference, result_address };
-			}
->>>>>>> ef6c255b
 		}
 		else
 		{
