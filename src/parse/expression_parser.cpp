#include "expression_parser.h"
#include "statement_parser.h"
#include "parse_common.h"
#include "global_data.h"
#include "ctx/builtin_operators.h"

namespace parse
{

ast::expression parse_expression_without_semi_colon(
	lex::token_pos &stream, lex::token_pos end,
	ctx::parse_context &context,
	precedence prec
)
{
	switch (stream->kind)
	{
	// top level compound expression
	case lex::token::curly_open:
		return parse_compound_expression(stream, end, context);
	// top level if expression
	case lex::token::kw_if:
		return parse_if_expression(stream, end, context);
	// top level switch expression
	case lex::token::kw_switch:
		return parse_switch_expression(stream, end, context);
	default:
		return parse_expression(stream, end, context, prec);
	}
}

void consume_semi_colon_at_end_of_expression(
	lex::token_pos &stream, lex::token_pos end,
	ctx::parse_context &context,
	ast::expression const &expr
)
{
	if (expr.is_constant_or_dynamic())
	{
		expr.get_expr().visit(bz::overload{
			[&](ast::expr_compound const &compound_expr) {
				if (expr.paren_level == 0)
				{
					if (compound_expr.final_expr.src_tokens.begin == nullptr)
					{
						return;
					}
					auto dummy_stream = compound_expr.final_expr.src_tokens.end;
					consume_semi_colon_at_end_of_expression(dummy_stream, end, context, compound_expr.final_expr);
				}
				else
				{
					bz_assert(expr.src_tokens.end == stream);
					context.assert_token(stream, lex::token::semi_colon);
				}
			},
			[&](ast::expr_if const &if_expr) {
				if (expr.paren_level == 0)
				{
					auto if_dummy_stream = if_expr.then_block.src_tokens.end;
					consume_semi_colon_at_end_of_expression(if_dummy_stream, end, context, if_expr.then_block);
					auto else_dummy_stream = if_expr.else_block.src_tokens.end;
					if (else_dummy_stream != nullptr)
					{
						consume_semi_colon_at_end_of_expression(else_dummy_stream, end, context, if_expr.else_block);
					}
				}
				else
				{
					bz_assert(expr.src_tokens.end == stream);
					context.assert_token(stream, lex::token::semi_colon);
				}
			},
			[&](ast::expr_if_consteval const &if_expr) {
				if (expr.paren_level == 0)
				{
					auto if_dummy_stream = if_expr.then_block.src_tokens.end;
					consume_semi_colon_at_end_of_expression(if_dummy_stream, end, context, if_expr.then_block);
					auto else_dummy_stream = if_expr.else_block.src_tokens.end;
					if (else_dummy_stream != nullptr)
					{
						consume_semi_colon_at_end_of_expression(else_dummy_stream, end, context, if_expr.else_block);
					}
				}
				else
				{
					bz_assert(expr.src_tokens.end == stream);
					context.assert_token(stream, lex::token::semi_colon);
				}
			},
			[&](ast::expr_switch const &) {
				// nothing here
			},
			[&](auto const &) {
				context.assert_token(stream, lex::token::semi_colon);
			}
		});
	}
	else if (expr.is_unresolved())
	{
		expr.get_unresolved_expr().visit(bz::overload{
			[&](ast::expr_compound const &compound_expr) {
				if (expr.paren_level == 0)
				{
					if (compound_expr.final_expr.src_tokens.begin == nullptr)
					{
						return;
					}
					auto dummy_stream = compound_expr.final_expr.src_tokens.end;
					consume_semi_colon_at_end_of_expression(dummy_stream, end, context, compound_expr.final_expr);
				}
				else
				{
					bz_assert(expr.src_tokens.end == stream);
					context.assert_token(stream, lex::token::semi_colon);
				}
			},
			[&](ast::expr_if const &if_expr) {
				if (expr.paren_level == 0)
				{
					auto if_dummy_stream = if_expr.then_block.src_tokens.end;
					consume_semi_colon_at_end_of_expression(if_dummy_stream, end, context, if_expr.then_block);
					auto else_dummy_stream = if_expr.else_block.src_tokens.end;
					if (else_dummy_stream != nullptr)
					{
						consume_semi_colon_at_end_of_expression(else_dummy_stream, end, context, if_expr.else_block);
					}
				}
				else
				{
					bz_assert(expr.src_tokens.end == stream);
					context.assert_token(stream, lex::token::semi_colon);
				}
			},
			[&](ast::expr_if_consteval const &if_expr) {
				if (expr.paren_level == 0)
				{
					auto if_dummy_stream = if_expr.then_block.src_tokens.end;
					consume_semi_colon_at_end_of_expression(if_dummy_stream, end, context, if_expr.then_block);
					auto else_dummy_stream = if_expr.else_block.src_tokens.end;
					if (else_dummy_stream != nullptr)
					{
						consume_semi_colon_at_end_of_expression(else_dummy_stream, end, context, if_expr.else_block);
					}
				}
				else
				{
					bz_assert(expr.src_tokens.end == stream);
					context.assert_token(stream, lex::token::semi_colon);
				}
			},
			[&](ast::expr_switch const &) {
				// nothing
			},
			[&](auto const &) {
				context.assert_token(stream, lex::token::semi_colon);
			}
		});
	}
	else
	{
		// nothing
	}
}

ast::expression parse_top_level_expression(
	lex::token_pos &stream, lex::token_pos end,
	ctx::parse_context &context
)
{
	auto expr = parse_expression_without_semi_colon(stream, end, context, precedence{});
	consume_semi_colon_at_end_of_expression(stream, end, context, expr);
	return expr;
}

ast::expression parse_compound_expression(
	lex::token_pos &stream, lex::token_pos end,
	ctx::parse_context &context
)
{
	bz_assert(stream->kind == lex::token::curly_open);
	auto const begin = stream;
	++stream; // '{'
	auto const prev_size = context.add_unresolved_scope();
	ast::arena_vector<ast::statement> statements;
	while (stream != end && stream->kind != lex::token::curly_close)
	{
		if (!statements.empty() && statements.back().is<ast::stmt_expression>())
		{
			consume_semi_colon_at_end_of_expression(
				stream, end, context,
				statements.back().get<ast::stmt_expression>().expr
			);
		}

		if (stream == end || stream->kind == lex::token::curly_close)
		{
			statements.emplace_back();
			break;
		}
		statements.emplace_back(parse_local_statement_without_semi_colon(stream, end, context));
	}
	context.remove_unresolved_scope(prev_size);
	if (stream != end && stream->kind == lex::token::curly_close)
	{
		++stream; // '}'
	}
	else
	{
		context.report_paren_match_error(stream, begin);
	}

	if (statements.size() == 0)
	{
		return ast::make_constant_expression(
			{ begin, begin, stream },
			ast::expression_type_kind::none, ast::make_void_typespec(nullptr),
			ast::constant_value::get_void(),
			ast::make_expr_compound(decltype(statements)(), ast::expression())
		);
	}
	else if (statements.back().is_null())
	{
		statements.pop_back();
		return ast::make_unresolved_expression(
			{ begin, begin, stream },
			ast::make_unresolved_expr_compound(std::move(statements), ast::expression())
		);
	}
	else if (!statements.back().is<ast::stmt_expression>())
	{
		return ast::make_unresolved_expression(
			{ begin, begin, stream },
			ast::make_unresolved_expr_compound(std::move(statements), ast::expression())
		);
	}
	else
	{
		auto expr = std::move(statements.back().get<ast::stmt_expression>().expr);
		statements.pop_back();
		if (expr.is_constant() && statements.size() == 0)
		{
			auto &const_expr = expr.get_constant();
			auto result_type = const_expr.type;
			auto result_kind = const_expr.kind;
			auto result_value = const_expr.value;
			return ast::make_constant_expression(
				{ begin, begin, stream },
				result_kind, std::move(result_type),
				std::move(result_value),
				ast::make_expr_compound(decltype(statements)(), std::move(expr))
			);
		}
		else
		{
			return ast::make_unresolved_expression(
				{ begin, begin, stream },
				ast::make_unresolved_expr_compound(std::move(statements), std::move(expr))
			);
		}
	}
}

ast::expression parse_if_expression(
	lex::token_pos &stream, lex::token_pos end,
	ctx::parse_context &context
)
{
	bz_assert(stream != end);
	bz_assert(stream->kind == lex::token::kw_if);
	auto const begin = stream;
	++stream; // 'if'
	auto const is_if_consteval = stream != end && stream->kind == lex::token::kw_consteval;
	if (is_if_consteval)
	{
		++stream; // 'consteval'
	}
	auto condition = parse_parenthesized_condition(stream, end, context);
	auto then_block = parse_expression_without_semi_colon(stream, end, context, precedence{});
	if (
		stream != end
		&& !then_block.is_special_top_level()
		&& stream->kind == lex::token::semi_colon
		&& (stream + 1) != end
		&& (stream + 1)->kind == lex::token::kw_else
	)
	{
		++stream; // ';'
	}
	ast::expression else_block;
	if (stream != end && stream->kind == lex::token::kw_else)
	{
		++stream; // 'else'
		else_block = parse_expression_without_semi_colon(stream, end, context, no_comma);
		if (!else_block.is_special_top_level() && stream->kind == lex::token::semi_colon)
		{
			++stream; // ';'
		}
	}
	auto const src_tokens = lex::src_tokens{ begin, begin, stream };

	if (else_block.is_null())
	{
		if (then_block.not_error())
		{
			consume_semi_colon_at_end_of_expression(stream, end, context, then_block);
			return ast::make_unresolved_expression(
				src_tokens,
				is_if_consteval
					? ast::make_unresolved_expr_if_consteval(std::move(condition), std::move(then_block))
					: ast::make_unresolved_expr_if(std::move(condition), std::move(then_block))
			);
		}
		else
		{
			return ast::make_error_expression(
				src_tokens,
				is_if_consteval
					? ast::make_expr_if_consteval(std::move(condition), std::move(then_block))
					: ast::make_expr_if(std::move(condition), std::move(then_block))
			);
		}
	}
	else if (then_block.not_error() && else_block.not_error())
	{
		return ast::make_unresolved_expression(
			src_tokens,
			is_if_consteval
				? ast::make_unresolved_expr_if_consteval(std::move(condition), std::move(then_block), std::move(else_block))
				: ast::make_unresolved_expr_if(std::move(condition), std::move(then_block), std::move(else_block))
		);
	}
	else
	{
		bz_assert(context.has_errors());
		return ast::make_error_expression(
			src_tokens,
			is_if_consteval
				? ast::make_expr_if_consteval(std::move(condition), std::move(then_block), std::move(else_block))
				: ast::make_expr_if(std::move(condition), std::move(then_block), std::move(else_block))
		);
	}
}

ast::expression parse_switch_expression(
	lex::token_pos &stream, lex::token_pos end,
	ctx::parse_context &context
)
{
	bz_assert(stream != end);
	bz_assert(stream->kind == lex::token::kw_switch);
	auto const begin = stream;
	++stream; // 'switch'
	auto matched_expr = parse_parenthesized_condition(stream, end, context);
	auto const open_curly = context.assert_token(stream, lex::token::curly_open);

	ast::arena_vector<ast::switch_case> cases;
	ast::expression default_case;

	do
	{
		// allow empty switch and trailing commas
		if (stream->kind == lex::token::curly_close)
		{
			break;
		}

		if (stream->kind == lex::token::kw_else)
		{
			++stream; // 'else'
			context.assert_token(stream, lex::token::fat_arrow);
			if (default_case.not_null())
			{
				auto new_default_case = parse_expression(stream, end, context, no_comma);
				context.report_error(
					new_default_case.src_tokens,
					"an else case has already been provided for this switch expression",
					{ context.make_note(default_case.src_tokens, "previous else case was here") }
				);
			}
			else
			{
				default_case = parse_expression(stream, end, context, no_comma);
			}
		}
		else
		{
			ast::arena_vector<ast::expression> case_values;
			auto [case_stream, case_end] = get_expression_tokens<lex::token::curly_close, lex::token::fat_arrow>(
				stream, end, context
			);
			do
			{
				case_values.emplace_back(parse_expression(case_stream, end, context, no_comma));
			} while (case_stream != case_end && case_stream->kind == lex::token::comma && (++case_stream, case_stream != case_end));
			context.assert_token(stream, lex::token::fat_arrow);
			auto case_expr = parse_expression(stream, end, context, no_comma);
			cases.push_back({ std::move(case_values), std::move(case_expr) });
		}
	} while (stream != end && stream->kind == lex::token::comma && (++stream, stream != end));

	if (stream != end && stream->kind == lex::token::curly_close)
	{
		++stream; // '}'
	}
	else if (stream != end && open_curly->kind == lex::token::curly_open)
	{
		context.report_paren_match_error(stream, open_curly);
	}
	else
	{
		context.assert_token(stream, lex::token::curly_close);
	}

	lex::src_tokens src_tokens = { begin, begin, stream };
	return ast::make_unresolved_expression(
		src_tokens,
		ast::make_unresolved_expr_switch(std::move(matched_expr), std::move(default_case), std::move(cases))
	);
}

static ast::expression parse_array_type(
	lex::token_pos &stream, lex::token_pos end,
	ctx::parse_context &context
)
{
	bz_assert((stream - 1)->kind == lex::token::square_open);
	auto const begin_token = stream - 1;
	auto sizes = parse_expression_comma_list(stream, end, context);

	bz_assert(stream != end);
	if (stream->kind != lex::token::colon)
	{
		context.report_error(stream, "expected ',' or ':'");
		stream = search_token(lex::token::colon, stream, end);
		bz_assert(stream != end);
	}

	++stream; // ':'
	auto type = parse_expression(stream, end, context, no_comma);
	bool good = true;
	if (stream != end)
	{
		good = false;
		if (stream->kind == lex::token::comma)
		{
			context.report_paren_match_error(
				stream, begin_token,
				{ context.make_note(stream, "operator , is not allowed in array element type") }
			);
		}
		else
		{
			context.report_paren_match_error(stream, begin_token);
		}
	}

	lex::src_tokens const src_tokens = { begin_token, begin_token, end };
	if (good)
	{
		return ast::make_unresolved_expression(
			src_tokens,
			ast::make_unresolved_expr_unresolved_array_type(std::move(sizes), std::move(type))
		);
	}
	else
	{
		return ast::make_error_expression(src_tokens);
	}
}

static ast::expression parse_array_slice_type(
	lex::token_pos &stream, lex::token_pos end,
	ctx::parse_context &context
)
{
	bz_assert(stream->kind == lex::token::colon);
	bz_assert((stream - 1)->kind == lex::token::square_open);
	auto const begin_token = stream - 1;
	++stream;
	auto type = parse_expression(stream, end, context, no_comma);
	bool good = true;
	if (stream != end)
	{
		good = false;
		if (stream->kind == lex::token::comma)
		{
			context.report_paren_match_error(
				stream, begin_token,
				{ context.make_note(stream, "operator , is not allowed in array element type") }
			);
		}
		else
		{
			context.report_paren_match_error(stream, begin_token);
		}
	}

	lex::src_tokens const src_tokens = { begin_token, begin_token, end };
	if (good)
	{
		return ast::make_unresolved_expression(
			src_tokens,
			ast::make_unresolved_expr_unresolved_array_type(ast::arena_vector<ast::expression>(), std::move(type))
		);
	}
	else
	{
		return ast::make_error_expression(src_tokens);
	}
}

static ast::expression parse_primary_expression(
	lex::token_pos &stream, lex::token_pos end,
	ctx::parse_context &context
)
{
	if (stream == end)
	{
		context.report_error(stream, "expected a primary expression");
		return ast::make_error_expression({ stream, stream, stream + 1});
	}

	switch (stream->kind)
	{
	case lex::token::scope:
	case lex::token::identifier:
	{
		auto const begin_token = stream;
		bool const is_qualified = stream->kind == lex::token::scope;
		if (is_qualified)
		{
			++stream; // '::'
			if (stream == end || stream->kind != lex::token::identifier)
			{
				bz_assert(stream == end || stream->kind != lex::token::angle_open);
				// either an identifier or a '<' is expected
				context.assert_token(stream, lex::token::identifier, lex::token::angle_open);
				return ast::make_error_expression({ begin_token, begin_token, stream });
			}
		}
		bz_assert(stream != end && stream->kind == lex::token::identifier);
		++stream; // id
		while (
			stream != end
			&& stream->kind == lex::token::scope
			&& stream + 1 != end
			&& (stream + 1)->kind == lex::token::identifier
		)
		{
			++stream; // '::'
			++stream; // id
		}
		return context.make_identifier_expression(ast::make_identifier({ begin_token, stream }));
	}

	// literals
	case lex::token::integer_literal:
	case lex::token::floating_point_literal:
	case lex::token::hex_literal:
	case lex::token::oct_literal:
	case lex::token::bin_literal:
	case lex::token::character_literal:
	case lex::token::kw_true:
	case lex::token::kw_false:
	case lex::token::kw_null:
	case lex::token::placeholder_literal:
	{
		auto const literal = stream;
		++stream;
		return context.make_literal(literal);
	}

	case lex::token::kw_unreachable:
	{
		auto const t = stream;
		++stream;
<<<<<<< HEAD
		return ast::make_dynamic_expression(
			lex::src_tokens::from_single_token(t),
			ast::expression_type_kind::noreturn,
			ast::make_void_typespec(t),
			ast::make_expr_unreachable(),
			ast::destruct_operation()
		);
=======
		return context.make_unreachable(t);
>>>>>>> 68ad685f
	}
	case lex::token::kw_break:
	{
		auto const t = stream;
		++stream;
		if (!context.is_in_loop())
		{
			context.report_error(t, "'break' is only allowed inside loops");
			return ast::make_error_expression({ t, t, t + 1 }, ast::make_expr_break());
		}
		else
		{
			return ast::make_dynamic_expression(
				lex::src_tokens::from_single_token(t),
				ast::expression_type_kind::noreturn, ast::make_void_typespec(nullptr),
				ast::make_expr_break(),
				ast::destruct_operation()
			);
		}
	}
	case lex::token::kw_continue:
	{
		auto const t = stream;
		++stream;
		if (!context.is_in_loop())
		{
			context.report_error(t, "'continue' is only allowed inside loops");
			return ast::make_error_expression({ t, t, t + 1 }, ast::make_expr_continue());
		}
		else
		{
			return ast::make_dynamic_expression(
				lex::src_tokens::from_single_token(t),
				ast::expression_type_kind::noreturn, ast::make_void_typespec(nullptr),
				ast::make_expr_continue(),
				ast::destruct_operation()
			);
		}
	}

	case lex::token::string_literal:
	case lex::token::raw_string_literal:
	{
		// consecutive string literals are concatenated
		auto const first = stream;
		++stream;
		while (
			stream != end && (stream - 1)->postfix == ""
			&& (stream->kind == lex::token::string_literal || stream->kind == lex::token::raw_string_literal)
		)
		{
			++stream;
		}
		return context.make_string_literal(first, stream);
	}

	case lex::token::kw_auto:
	{
		auto const auto_pos = stream;
		auto const src_tokens = lex::src_tokens{ auto_pos, auto_pos, auto_pos + 1 };
		++stream; // 'auto'
		return ast::make_constant_expression(
			src_tokens,
			ast::expression_type_kind::type_name,
			ast::make_typename_typespec(nullptr),
			ast::constant_value(ast::make_auto_typespec(auto_pos)),
			ast::make_expr_identifier(ast::make_identifier(auto_pos))
		);
	}

	case lex::token::kw_typename:
	{
		auto const typename_pos = stream;
		auto const src_tokens = lex::src_tokens{ typename_pos, typename_pos, typename_pos + 1 };
		++stream; // 'typename'
		return ast::make_constant_expression(
			src_tokens,
			ast::expression_type_kind::type_name,
			ast::make_typename_typespec(nullptr),
			ast::constant_value(ast::make_typename_typespec(typename_pos)),
			ast::make_expr_identifier(ast::make_identifier(typename_pos))
		);
	}

	case lex::token::paren_open:
	{
		auto const paren_begin = stream;
		++stream;
		auto [inner_stream, inner_end] = get_paren_matched_range(stream, end, context);
		auto expr = parse_expression(inner_stream, inner_end, context, precedence{});
		expr.paren_level += 1;
		if (inner_stream != inner_end && inner_stream->kind != lex::token::paren_close)
		{
			context.report_paren_match_error(inner_stream, paren_begin);
		}
		if (expr.src_tokens.begin != nullptr)
		{
			expr.src_tokens.begin = paren_begin;
			expr.src_tokens.end = stream;
		}
		return expr;
	}

	// tuple, tuple type or array type or array slice type
	case lex::token::square_open:
	{
		auto const begin_token = stream;
		++stream; // '['
		auto [inner_stream, inner_end] = get_paren_matched_range(stream, end, context);
		// array slice
		if (inner_stream->kind == lex::token::colon)
		{
			return parse_array_slice_type(inner_stream, inner_end, context);
		}
		else if (auto const colon_or_end = search_token(lex::token::colon, inner_stream, inner_end); colon_or_end != inner_end)
		{
			return parse_array_type(inner_stream, inner_end, context);
		}
		else
		{
			auto elems = parse_expression_comma_list(inner_stream, inner_end, context);
			auto const end_token = stream;
			if (inner_stream != inner_end)
			{
				context.report_paren_match_error(inner_stream, begin_token);
				return ast::make_error_expression({ begin_token, begin_token, end_token }, ast::make_expr_tuple(std::move(elems)));
			}
			return context.make_tuple({ begin_token, begin_token, end_token }, std::move(elems));
		}
	}

	case lex::token::curly_open:
		return parse_compound_expression(stream, end, context);
	case lex::token::kw_if:
		return parse_if_expression(stream, end, context);
	case lex::token::kw_switch:
		return parse_switch_expression(stream, end, context);

	// unary operators
	default:
	{
		if (!is_unary_operator(stream->kind))
		{
			context.report_error(stream, "expected a primary expression");
			return ast::make_error_expression({ stream, stream, stream + 1 });
		}

		auto const op = stream;
		if (op->kind == lex::token::dot_dot_dot)
		{
			auto const prec = get_unary_precedence(op->kind);
			++stream;
			auto const prev_parsing_variadic = context.push_parsing_variadic_expansion();
			auto expr = parse_expression(stream, end, context, prec);
			context.pop_parsing_variadic_expansion(prev_parsing_variadic);
			return context.make_unary_operator_expression({ op, op, stream }, op->kind, std::move(expr));
		}
		else if (op->kind == lex::token::kw_consteval)
		{
			// if it's consteval, always return an unresolved expression
			auto const prec = get_unary_precedence(op->kind);
			++stream;
			auto expr = parse_expression(stream, end, context, prec);
			return ast::make_unresolved_expression(
				lex::src_tokens{ op, op, stream },
				ast::make_unresolved_expr_unary_op(op->kind, std::move(expr))
			);
		}
		else if (is_unary_has_unevaluated_context(op->kind))
		{
			auto const prec = get_unary_precedence(op->kind);
			++stream;
			auto const prev_value = context.push_unevaluated_context();
			auto expr = parse_expression(stream, end, context, prec);
			context.pop_unevaluated_context(prev_value);
			return context.make_unary_operator_expression({ op, op, stream }, op->kind, std::move(expr));
		}
		else
		{
			auto const prec = get_unary_precedence(op->kind);
			++stream;
			auto expr = parse_expression(stream, end, context, prec);
			return context.make_unary_operator_expression({ op, op, stream }, op->kind, std::move(expr));
		}
	}
	}
}

static ast::expression parse_expression_helper(
	ast::expression lhs,
	lex::token_pos &stream, lex::token_pos end,
	ctx::parse_context &context,
	precedence prec
)
{
	lex::token_pos op = nullptr;
	precedence op_prec;

	while (
		stream != end
		// this is a really messy condition, basically we look for the beginning of a generic type instantiation,
		// e.g. `std::vector<int32>` or `std::vector::<int32>`
		// also if the operator is '>', we have to check whether we are parsing a template argument
		&& (
			(lhs.is_generic_type() && stream->kind == lex::token::angle_open)
			|| (stream->kind == lex::token::scope && stream + 1 != end && (stream + 1)->kind == lex::token::angle_open)
			// not really clean... we assign to both op and op_prec here
			|| (
				(op_prec = get_binary_or_call_precedence((op = stream)->kind)) <= prec
				&& (op->kind != lex::token::angle_close || !context.is_parsing_template_argument())
			)
		)
	)
	{
		if (
			(lhs.is_generic_type() && stream->kind == lex::token::angle_open)
			|| (stream->kind == lex::token::scope && stream + 1 != end && (stream + 1)->kind == lex::token::angle_open)
		)
		{
			auto const angle_open_it = stream->kind == lex::token::scope ? stream + 1 : stream;
			if (stream->kind == lex::token::scope)
			{
				++stream; // '::'
				++stream; // '<'
			}
			else
			{
				++stream; // '<'
			}
			context.push_parsing_template_argument();
			auto args = parse_expression_comma_list(stream, end, context);
			if (context.assert_token(stream, lex::token::angle_close)->kind != lex::token::angle_close)
			{
				context.report_paren_match_error(stream, angle_open_it);
			}
			context.pop_parsing_template_argument();
			lhs = context.make_generic_type_instantiation_expression(
				{ lhs.src_tokens.begin, angle_open_it, stream },
				std::move(lhs), std::move(args)
			);
			continue;
		}

		++stream;

		switch (op->kind)
		{
		case lex::token::arrow:
		{
			auto const src_tokens = lhs.src_tokens;
			lhs = context.make_unary_operator_expression(src_tokens, lex::token::dereference, std::move(lhs));
			[[fallthrough]];
		}
		case lex::token::dot:
		{
			auto id = get_identifier(stream, end, context);
			if (id.values.empty())
			{
				lhs.to_error();
				break;
			}
			else if (!id.is_qualified && id.values.size() == 1 && (stream == end || stream->kind != lex::token::paren_open))
			{
				auto const src_tokens = lex::src_tokens{ lhs.get_tokens_begin(), id.tokens.begin, stream };
				bz_assert(id.tokens.begin->kind == lex::token::identifier);
				lhs = context.make_member_access_expression(src_tokens, std::move(lhs), id.tokens.begin);
				break;
			}
			else
			{
				auto const open_paren = context.assert_token(stream, lex::token::paren_open);
				if (open_paren->kind != lex::token::paren_open)
				{
					lhs.to_error();
					break;
				}
				auto [inner_stream, inner_end] = get_paren_matched_range(stream, end, context);
				auto params = parse_expression_comma_list(inner_stream, inner_end, context);
				if (inner_stream != inner_end)
				{
					context.report_error(inner_stream, "expected ',' or closing )");
				}

				auto const src_tokens = lex::src_tokens{ lhs.get_tokens_begin(), open_paren, stream };
				lhs = context.make_universal_function_call_expression(src_tokens, std::move(lhs), std::move(id), std::move(params));
				break;
			}
		}
		// function call operator
		case lex::token::paren_open:
		{
			auto [inner_stream, inner_end] = get_paren_matched_range(stream, end, context);
			auto params = parse_expression_comma_list(inner_stream, inner_end, context);
			if (inner_stream != inner_end)
			{
				context.report_error(inner_stream, "expected ',' or closing )");
			}

			auto const src_tokens = lex::src_tokens{ lhs.get_tokens_begin(), op, stream };
			lhs = context.make_function_call_expression(src_tokens, std::move(lhs), std::move(params));
			break;
		}

		// subscript operator
		case lex::token::square_open:
		{
			auto [inner_stream, inner_end] = get_paren_matched_range(stream, end, context);
			auto args = parse_expression_comma_list(inner_stream, inner_end, context);
			if (inner_stream != inner_end)
			{
				context.report_paren_match_error(inner_stream, op);
			}

			auto const src_tokens = lex::src_tokens{ lhs.get_tokens_begin(), op, stream };
			lhs = context.make_subscript_operator_expression(src_tokens, std::move(lhs), std::move(args));
			break;
		}

		// any other operator
		default:
		{
			auto rhs = parse_primary_expression(stream, end, context);
			precedence rhs_prec;

			while (
				stream != end
				&& (rhs_prec = get_binary_or_call_precedence(stream->kind)) < op_prec
			)
			{
				rhs = parse_expression_helper(std::move(rhs), stream, end, context, rhs_prec);
			}

			auto const src_tokens = lex::src_tokens{ lhs.get_tokens_begin(), op, stream };
			lhs = context.make_binary_operator_expression(src_tokens, op->kind, std::move(lhs), std::move(rhs));
			break;
		}
		}
	}

	return lhs;
}

ast::expression parse_expression(
	lex::token_pos &stream, lex::token_pos end,
	ctx::parse_context &context,
	precedence prec
)
{
	auto const start_it = stream;
	auto lhs = parse_primary_expression(stream, end, context);
	if (stream != end && stream == start_it)
	{
		bz_assert(lhs.is_error());
		++stream;
		lhs = parse_primary_expression(stream, end, context);
	}
	return parse_expression_helper(std::move(lhs), stream, end, context, prec);
}

ast::arena_vector<ast::expression> parse_expression_comma_list(
	lex::token_pos &stream, lex::token_pos end,
	ctx::parse_context &context
)
{
	ast::arena_vector<ast::expression> exprs = {};

	if (stream == end)
	{
		return exprs;
	}

	exprs.emplace_back(parse_expression(stream, end, context, no_comma));

	while (stream != end && stream->kind == lex::token::comma)
	{
		++stream; // ','
		// allow trailing comma
		if (stream == end)
		{
			break;
		}
		exprs.emplace_back(parse_expression(stream, end, context, no_comma));
	}

	return exprs;
}

} // namespace parse<|MERGE_RESOLUTION|>--- conflicted
+++ resolved
@@ -575,17 +575,7 @@
 	{
 		auto const t = stream;
 		++stream;
-<<<<<<< HEAD
-		return ast::make_dynamic_expression(
-			lex::src_tokens::from_single_token(t),
-			ast::expression_type_kind::noreturn,
-			ast::make_void_typespec(t),
-			ast::make_expr_unreachable(),
-			ast::destruct_operation()
-		);
-=======
 		return context.make_unreachable(t);
->>>>>>> 68ad685f
 	}
 	case lex::token::kw_break:
 	{
