#include "match_expression.h"
#include "match_common.h"
#include "match_to_type.h"
#include "consteval.h"

namespace resolve
{

enum class type_match_result
{
	good, needs_cast, error
};

[[nodiscard]] static type_match_result strict_match_types(
	ast::typespec &dest_container,
	ast::typespec_view source,
	ast::typespec_view dest,
	bool accept_void,
	bool propagate_const,
	bool top_level = true
)
{
	bz_assert(ast::is_complete(source));
	while (true)
	{
		// remove consts if there are any
		{
			auto const dest_is_const = dest.is<ast::ts_const>();
			auto const source_is_const = source.is<ast::ts_const>();

			if (
				(!dest_is_const && source_is_const)
				|| (!propagate_const && dest_is_const && !source_is_const)
			)
			{
				return type_match_result::error;
			}


			if (top_level)
			{
				top_level = false;
			}
			else if (!dest_is_const)
			{
				propagate_const = false;
			}

			if (dest_is_const)
			{
				dest = dest.blind_get();
			}
			if (source_is_const)
			{
				source = source.blind_get();
			}
		}

		if (dest.kind() == source.kind() && dest.is_safe_blind_get())
		{
			bz_assert(source.is_safe_blind_get());
			dest = dest.blind_get();
			source = source.blind_get();
		}
		else
		{
			break;
		}
	}
	bz_assert(!dest.is<ast::ts_unresolved>());
	bz_assert(!source.is<ast::ts_unresolved>());

	if (dest.is<ast::ts_optional>() && dest.get<ast::ts_optional>().is<ast::ts_auto>() && source.is<ast::ts_optional_pointer>())
	{
		dest_container.copy_from(dest, source);
		return type_match_result::good;
	}
	else if (dest.is<ast::ts_auto>() && !source.is<ast::ts_const>())
	{
		bz_assert(!source.is<ast::ts_consteval>());
		dest_container.copy_from(dest, source);
		return type_match_result::good;
	}
	else if (dest == source)
	{
		return type_match_result::good;
	}
	else if (accept_void && dest.is<ast::ts_void>())
	{
		return type_match_result::needs_cast;
	}
	else if (
		dest.is<ast::ts_base_type>() && dest.get<ast::ts_base_type>().info->is_generic()
		&& source.is<ast::ts_base_type>() && source.get<ast::ts_base_type>().info->is_generic_instantiation()
		&& source.get<ast::ts_base_type>().info->generic_parent == dest.get<ast::ts_base_type>().info
	)
	{
		bz_assert(dest_container.nodes.back().is<ast::ts_base_type>());
		dest_container.nodes.back().get<ast::ts_base_type>() = source.get<ast::ts_base_type>();
		return type_match_result::good;
	}
	else if (dest.is<ast::ts_tuple>() && source.is<ast::ts_tuple>())
	{
		bz_assert(dest_container.nodes.back().is<ast::ts_tuple>());
		auto &dest_types = dest_container.nodes.back().get<ast::ts_tuple>().types;
		auto &source_types = source.get<ast::ts_tuple>().types;
		if (dest_types.not_empty() && dest_types.back().is<ast::ts_variadic>())
		{
			expand_variadic_tuple_type(dest_types, source_types.size());
		}
		if (dest_types.size() != source_types.size())
		{
			return type_match_result::error;
		}
		type_match_result result = type_match_result::good;
		for (auto const [dest_elem, source_elem] : bz::zip(dest_types, source_types))
		{
			result = std::max(result, strict_match_types(dest_elem, source_elem, dest_elem, false, propagate_const, false));
		}
		return result;
	}
	else if (dest.is<ast::ts_array_slice>() && source.is<ast::ts_array_slice>())
	{
		bz_assert(dest_container.nodes.back().is<ast::ts_array_slice>());
		return strict_match_types(
			dest_container.nodes.back().get<ast::ts_array_slice>().elem_type,
			source.get<ast::ts_array_slice>().elem_type,
			dest.get<ast::ts_array_slice>().elem_type,
			false, propagate_const, false
		);
	}
	else if (dest.is<ast::ts_array>() && source.is<ast::ts_array>())
	{
		if (dest.get<ast::ts_array>().size != source.get<ast::ts_array>().size)
		{
			return type_match_result::error;
		}

		bz_assert(dest_container.nodes.back().is<ast::ts_array>());
		return strict_match_types(
			dest_container.nodes.back().get<ast::ts_array>().elem_type,
			source.get<ast::ts_array>().elem_type,
			dest.get<ast::ts_array>().elem_type,
			false, propagate_const, false
		);
	}
	else
	{
		return type_match_result::error;
	}
}

static bool match_typename_to_type_impl(
	lex::src_tokens const &src_tokens,
	ast::typespec_view original_source,
	ast::typespec_view original_dest,
	ast::typespec_view source,
	ast::typespec_view dest,
	ctx::parse_context &context
)
{
	bz_assert(dest.is_typename());

	if (!ast::is_complete(source))
	{
		context.report_error(
			src_tokens,
			bz::format("couldn't match non-complete type '{}' to typename type '{}'", original_source, original_dest)
		);
		return false;
	}

	while (dest.kind() == source.kind() && dest.is_safe_blind_get() && source.is_safe_blind_get())
	{
		dest = dest.blind_get();
		source = source.blind_get();
	}

	if (dest.is<ast::ts_typename>())
	{
		return true;
	}
	else if (dest.kind() != source.kind())
	{
		context.report_error(src_tokens, bz::format("couldn't match type '{}' to typename type '{}'", original_source, original_dest));
		return false;
	}
	else if (dest.is<ast::ts_array>())
	{
		if (dest.get<ast::ts_array>().size != source.get<ast::ts_array>().size)
		{
			context.report_error(
				src_tokens,
				bz::format("couldn't match type '{}' to typename type '{}'", original_source, original_dest),
				{ context.make_note(
					src_tokens,
					bz::format("array types '{}' and '{}' have different sizes", source, dest)
				) }
			);
			return false;
		}

		return match_typename_to_type_impl(
			src_tokens,
			original_source, original_dest,
			source.get<ast::ts_array>().elem_type,
			dest.get<ast::ts_array>().elem_type,
			context
		);
	}
	else if (dest.is<ast::ts_array_slice>())
	{
		return match_typename_to_type_impl(
			src_tokens,
			original_source, original_dest,
			source.get<ast::ts_array_slice>().elem_type, dest.get<ast::ts_array_slice>().elem_type,
			context
		);
	}
	else if (dest.is<ast::ts_tuple>())
	{
		auto &dest_types = dest.get<ast::ts_tuple>().types;
		auto const &source_types = source.get<ast::ts_tuple>().types;
		if (dest_types.size() != source_types.size())
		{
			context.report_error(
				src_tokens,
				bz::format("couldn't match type '{}' to typename type '{}'", original_source, original_dest),
				{ context.make_note(
					src_tokens,
					bz::format("tuple types '{}' and '{}' have different element counts", source, dest)
				) }
			);
			return false;
		}

		auto const size = dest_types.size();
		auto const non_typename_good = bz::iota(0, size)
			.filter([&](auto const i) { return !dest_types[i].is_typename(); })
			.is_all([&](auto const i) {
				return dest_types[i] == source_types[i];
			});
		if (!non_typename_good)
		{
			auto notes = bz::iota(0, size)
				.filter([&](auto const i) { return !dest_types[i].is_typename(); })
				.transform([&](auto const i) {
					return context.make_note(
						src_tokens,
						bz::format("different types '{}' and '{}' at position {}", source_types[i], dest_types[i], i)
					);
				})
				.collect();
			context.report_error(
				src_tokens,
				bz::format("couldn't match type '{}' to typename type '{}'", original_source, original_dest),
				std::move(notes)
			);
			return false;
		}
		return bz::iota(0, size)
			.filter([&](auto const i) { return dest_types[i].is_typename(); })
			.is_all([&](auto const i) {
				return match_typename_to_type_impl(
					src_tokens,
					source_types[i], dest_types[i],
					source_types[i], dest_types[i],
					context
				);
			});
	}
	else
	{
		bz_unreachable;
	}
}

[[nodiscard]] static type_match_result match_types(
	ast::typespec &dest_container,
	ast::typespec_view expr_type,
	ast::typespec_view dest,
	ast::expression_type_kind expr_type_kind,
	ctx::parse_context &context
)
{
	dest = ast::remove_const_or_consteval(dest);

	bz_assert(ast::is_complete(expr_type));
	auto const expr_type_without_const = ast::remove_const_or_consteval(expr_type);

	if (dest.is<ast::ts_optional_pointer>() && expr_type_without_const.is<ast::ts_pointer>())
	{
		auto const match_result = strict_match_types(
			dest_container,
			expr_type_without_const.blind_get(),
			dest.blind_get(),
			true, true
		);
		return std::max(match_result, type_match_result::needs_cast);
	}
	else if (
		(dest.is<ast::ts_pointer>() && expr_type_without_const.is<ast::ts_pointer>())
		|| (dest.is<ast::ts_optional_pointer>() && expr_type_without_const.is<ast::ts_optional_pointer>())
	)
	{
		return strict_match_types(
			dest_container,
<<<<<<< HEAD
			expr_type_without_const.blind_get(),
			dest.blind_get(),
=======
			expr_type_without_const,
			dest,
>>>>>>> c105a121
			true, true
		);
	}
	else if (dest.is<ast::ts_lvalue_reference>())
	{
		if (!ast::is_lvalue(expr_type_kind))
		{
			return type_match_result::error;
		}

		auto const inner_dest = dest.get<ast::ts_lvalue_reference>();
		if (!inner_dest.is<ast::ts_const>() && expr_type.is<ast::ts_const>())
		{
			return type_match_result::error;
		}

		return strict_match_types(
			dest_container,
			expr_type,
			inner_dest,
			false, true, false
		);
	}
	else if (dest.is<ast::ts_move_reference>())
	{
		if (!ast::is_rvalue(expr_type_kind))
		{
			return type_match_result::error;
		}

		auto const inner_dest = dest.get<ast::ts_move_reference>();
<<<<<<< HEAD
		return strict_match_types(dest_container, expr_type_without_const, inner_dest, false, false);
=======
		return strict_match_types(dest_container, expr_type_without_const, inner_dest, false, true, false);
>>>>>>> c105a121
	}
	else if (dest.is<ast::ts_auto_reference>())
	{
		bz_assert(dest_container.nodes.front().is<ast::ts_auto_reference>());
		if (ast::is_lvalue(expr_type_kind))
		{
			dest_container.nodes.front().emplace<ast::ts_lvalue_reference>();
			dest = dest_container;

			if (!dest.get<ast::ts_lvalue_reference>().is<ast::ts_const>() && expr_type.is<ast::ts_const>())
			{
				return type_match_result::error;
			}
		}
		else
		{
			dest_container.remove_layer();
			dest = dest_container;
		}
		return strict_match_types(dest_container, expr_type, ast::remove_lvalue_reference(dest), false, true, false);
	}
	else if (dest.is<ast::ts_auto_reference_const>())
	{
		bz_assert(dest_container.nodes.front().is<ast::ts_auto_reference_const>());
		auto const inner_dest = dest.get<ast::ts_auto_reference_const>();
		bz_assert(!inner_dest.is<ast::ts_const>());
		if (ast::is_lvalue(expr_type_kind) && expr_type.is<ast::ts_const>())
		{
			dest_container.nodes.front().emplace<ast::ts_const>();
			dest_container.add_layer<ast::ts_lvalue_reference>();
			dest = dest_container;
		}
		else if (ast::is_lvalue(expr_type_kind))
		{
			dest_container.nodes.front().emplace<ast::ts_lvalue_reference>();
			dest = dest_container;
		}
		else
		{
			dest_container.remove_layer();
			dest = dest_container;
		}
		return strict_match_types(dest_container, expr_type, ast::remove_lvalue_reference(dest), false, true, false);
	}

	if (dest.is<ast::ts_auto>())
	{
		dest_container.copy_from(dest, expr_type_without_const);
		dest = ast::remove_const_or_consteval(dest_container);
		return type_match_result::good;
	}
	else if (
		dest.is<ast::ts_base_type>()
		&& dest.get<ast::ts_base_type>().info->is_generic()
		&& expr_type_without_const.is<ast::ts_base_type>()
		&& expr_type_without_const.get<ast::ts_base_type>().info->is_generic_instantiation()
		&& expr_type_without_const.get<ast::ts_base_type>().info->generic_parent == dest.get<ast::ts_base_type>().info
	)
	{
		bz_assert(dest_container.nodes.back().is<ast::ts_base_type>());
		dest_container.nodes.back().get<ast::ts_base_type>() = expr_type_without_const.get<ast::ts_base_type>();
		return type_match_result::good;
	}
	else if (dest == expr_type_without_const)
	{
		return type_match_result::good;
	}
	else if (dest.is<ast::ts_tuple>() && expr_type_without_const.is<ast::ts_tuple>())
	{
		bz_assert(dest_container.nodes.back().is<ast::ts_tuple>());
		auto &dest_tuple_types = dest_container.nodes.back().get<ast::ts_tuple>().types;
		auto const &expr_tuple_types = expr_type_without_const.get<ast::ts_tuple>().types;
		type_match_result result = type_match_result::good;
		if (dest_tuple_types.not_empty() && dest_tuple_types.back().is<ast::ts_variadic>())
		{
			expand_variadic_tuple_type(dest_tuple_types, expr_tuple_types.size());
		}

		if (dest_tuple_types.size() != expr_tuple_types.size())
		{
			return type_match_result::error;
		}

		for (auto const &[expr_elem_t, dest_elem_t] : bz::zip(expr_tuple_types, dest_tuple_types))
		{
			if (
				(
					dest_elem_t.is<ast::ts_lvalue_reference>()
					&& !dest_elem_t.get<ast::ts_lvalue_reference>().is<ast::ts_const>()
					&& expr_type.is<ast::ts_const>()
				)
				|| (
					ast::is_lvalue(expr_type_kind)
					&& dest_elem_t.is<ast::ts_auto_reference_const>()
					&& !dest_elem_t.get<ast::ts_lvalue_reference>().is<ast::ts_const>()
					&& expr_type.is<ast::ts_const>()
				)
			)
			{
				result = type_match_result::error;
			}
			else if (expr_elem_t.is<ast::ts_lvalue_reference>())
			{
				if (!dest_elem_t.is<ast::ts_lvalue_reference>())
				{
					result = std::max(result, type_match_result::needs_cast);
				}
				result = std::max(result, match_types(
					dest_elem_t,
					expr_elem_t.get<ast::ts_lvalue_reference>(),
					dest_elem_t,
					ast::expression_type_kind::lvalue_reference,
					context
				));
			}
			else
			{
				if (dest_elem_t.is<ast::ts_lvalue_reference>())
				{
					result = std::max(result, type_match_result::needs_cast);
				}
				result = std::max(result, match_types(
					dest_elem_t,
					expr_elem_t,
					dest_elem_t,
					expr_type_kind,
					context
				));
			}
		}
		return result;
	}
	else if (dest.is<ast::ts_array_slice>() && expr_type_without_const.is<ast::ts_array_slice>())
	{
		bz_assert(dest_container.nodes.back().is<ast::ts_array_slice>());
		auto &inner_container = dest_container.nodes.back().get<ast::ts_array_slice>().elem_type;
		return strict_match_types(
			inner_container,
			expr_type_without_const.get<ast::ts_array_slice>().elem_type,
			dest.get<ast::ts_array_slice>().elem_type,
			false, true
		);
	}
	else if (dest.is<ast::ts_array_slice>() && expr_type_without_const.is<ast::ts_array>())
	{
		bz_assert(dest_container.nodes.back().is<ast::ts_array_slice>());
		auto &inner_container = dest_container.nodes.back().get<ast::ts_array_slice>().elem_type;
		auto const dest_elem_t = dest.get<ast::ts_array_slice>().elem_type.as_typespec_view();
		auto const expr_elem_t = expr_type_without_const.get<ast::ts_array>().elem_type.as_typespec_view();
		auto const is_const_dest_elem_t = dest_elem_t.is<ast::ts_const>();
		auto const is_const_expr_elem_t = expr_type.is<ast::ts_const>();

		if (is_const_expr_elem_t && !is_const_dest_elem_t)
		{
			return type_match_result::error;
		}
		else
		{
			auto const strict_result = strict_match_types(
				inner_container,
				expr_elem_t,
				dest_elem_t,
				false, is_const_dest_elem_t
			);
			return std::max(strict_result, type_match_result::needs_cast);
		}
	}
	else if (dest.is<ast::ts_array>() && expr_type_without_const.is<ast::ts_array>())
	{
		bz_assert(dest_container.nodes.back().is<ast::ts_array>());
		auto &inner_container = dest_container.nodes.back().get<ast::ts_array>().elem_type;
		auto const &dest_array_type = dest.get<ast::ts_array>();
		auto const &expr_array_type = expr_type_without_const.get<ast::ts_array>();
		if (dest_array_type.size != expr_array_type.size)
		{
			return type_match_result::error;
		}
		return strict_match_types(
			inner_container,
			expr_array_type.elem_type,
			dest_array_type.elem_type,
			false, true
		);
	}
	else if (is_implicitly_convertible(dest, expr_type, expr_type_kind, context))
	{
		return type_match_result::needs_cast;
	}
	else
	{
		return type_match_result::error;
	}
}

static void match_type_base_case(
	ast::expression &expr,
	ast::typespec &dest_container,
	ast::typespec_view dest,
	ctx::parse_context &context
)
{
	auto const [expr_type, expr_type_kind] = expr.get_expr_type_and_kind();
	auto const match_result = match_types(dest_container, expr_type, ast::remove_const_or_consteval(dest), expr_type_kind, context);

	switch (match_result)
	{
	case type_match_result::good:
		// nothing
		break;
	case type_match_result::needs_cast:
		expr = context.make_cast_expression(expr.src_tokens, std::move(expr), dest_container);
		break;
	case type_match_result::error:
		context.report_error(expr, bz::format("cannot implicitly convert expression from type '{}' to '{}'", expr_type, dest_container));
		if (!ast::is_complete(dest_container))
		{
			dest_container.clear();
		}
		expr.to_error();
		return;
	}
}

static void match_integer_literal_to_type(
	ast::expression &expr,
	ast::typespec &dest_container,
	ast::typespec_view dest,
	ctx::parse_context &context
)
{
	bz_assert(expr.is_integer_literal());

	if (!dest.is<ast::ts_base_type>())
	{
		// return to base case if the matched type isn't a base type
		match_type_base_case(expr, dest_container, dest, context);
		return;
	}

	auto const dest_kind = dest.get<ast::ts_base_type>().info->kind;
	if (!ast::is_integer_kind(dest_kind))
	{
		// return to base case if the matched type isn't an integer type
		match_type_base_case(expr, dest_container, dest, context);
		return;
	}

	auto const [kind, value] = expr.get_integer_literal_kind_and_value();
	bz_assert((value.is_any<ast::constant_value::sint, ast::constant_value::uint>()));
	auto const is_convertible = value.is<ast::constant_value::sint>()
		? is_integer_implicitly_convertible(dest_kind, kind, value.get<ast::constant_value::sint>())
		: is_integer_implicitly_convertible(dest_kind, kind, value.get<ast::constant_value::uint>());

	if (kind == ast::literal_kind::signed_integer)
	{
		if (!ast::is_signed_integer_kind(dest_kind))
		{
			context.report_error(
				expr,
				bz::format("cannot implicitly convert signed integer literal to unsigned integer type '{}'", dest_container)
			);
			bz_assert(ast::is_complete(dest_container));
			expr.to_error();
			return;
		}
	}
	else if (kind == ast::literal_kind::unsigned_integer)
	{
		if (!ast::is_unsigned_integer_kind(dest_kind))
		{
			context.report_error(
				expr,
				bz::format("cannot implicitly convert unsigned integer literal to signed integer type '{}'", dest_container)
			);
			bz_assert(ast::is_complete(dest_container));
			expr.to_error();
			return;
		}
	}

	if (!is_convertible)
	{
		bz::vector<ctx::source_highlight> notes = {};
		if (value.is<ast::constant_value::sint>())
		{
			notes.push_back(context.make_note(
				expr,
				bz::format(
					"value of {} is outside the range for type '{}'",
					value.get<ast::constant_value::sint>(), dest_container
				)
			));
		}
		else
		{
			notes.push_back(context.make_note(
				expr,
				bz::format(
					"value of {} is outside the range for type '{}'",
					value.get<ast::constant_value::uint>(), dest_container
				)
			));
		}
		context.report_error(
			expr,
			bz::format(
				"cannot implicitly convert expression from type '{}' to '{}'",
				expr.get_expr_type(), dest_container
			),
			std::move(notes)
		);
		bz_assert(ast::is_complete(dest_container));
		expr.to_error();
		return;
	}
	else if (
		((kind == ast::literal_kind::integer || kind == ast::literal_kind::signed_integer) && dest_kind == ast::type_info::int32_)
		|| (kind == ast::literal_kind::unsigned_integer && dest_kind == ast::type_info::uint32_)
	)
	{
		// default literal type doesn't need cast
		bz_assert(dest == expr.get_expr_type());
	}
	else
	{
		expr = context.make_cast_expression(expr.src_tokens, std::move(expr), dest_container);
	}
}

static void match_null_literal_to_type(
	ast::expression &expr,
	ast::typespec &dest_container,
	ast::typespec_view dest,
	ctx::parse_context &context
)
{
	bz_assert(expr.is_null_literal());

	if (dest.is<ast::ts_optional_pointer>() || dest.is<ast::ts_optional>())
	{
		expr = ast::make_constant_expression(
			expr.src_tokens,
			ast::expression_type_kind::rvalue, dest,
			ast::constant_value(ast::internal::null_t{}),
			ast::make_expr_builtin_default_construct(dest)
		);
	}
	else
	{
		match_type_base_case(expr, dest_container, dest, context);
	}
}

static void match_expression_to_type_impl(
	ast::expression &expr,
	ast::typespec &dest_container,
	ast::typespec_view dest,
	ctx::parse_context &context
)
{
	dest = ast::remove_const_or_consteval(dest);

	bz_assert(!dest.is<ast::ts_unresolved>());
	// basically a slightly different implementation of get_type_match_level
	if (expr.is_if_expr())
	{
		auto &if_expr = expr.get_if_expr();
		if (if_expr.then_block.is_noreturn() && !if_expr.else_block.is_noreturn())
		{
			match_expression_to_type_impl(if_expr.else_block, dest_container, dest, context);
			return;
		}
		else if (!if_expr.then_block.is_noreturn() && if_expr.else_block.is_noreturn())
		{
			match_expression_to_type_impl(if_expr.then_block, dest_container, dest, context);
			return;
		}
		else if (ast::is_complete(dest))
		{
			match_expression_to_type_impl(if_expr.then_block, dest_container, dest, context);
			match_expression_to_type_impl(if_expr.else_block, dest_container, dest, context);
			return;
		}
		else
		{
			ast::typespec then_matched_type = dest_container;
			ast::typespec else_matched_type = dest_container;
			match_expression_to_type(if_expr.then_block, then_matched_type, context);
			match_expression_to_type(if_expr.else_block, else_matched_type, context);

			if (then_matched_type.is_empty() || else_matched_type.is_empty())
			{
				expr.to_error();
				bz_assert(!ast::is_complete(dest_container));
				dest_container.clear();
				return;
			}

			if (then_matched_type == else_matched_type)
			{
				match_expression_to_type_impl(if_expr.then_block, dest_container, dest_container, context);
				match_expression_to_type_impl(if_expr.else_block, dest_container, dest_container, context);
				expr.set_type(std::move(then_matched_type));
				return;
			}

			auto after_match_then_result = get_type_match_level(else_matched_type, if_expr.then_block, context);
			auto after_match_else_result = get_type_match_level(then_matched_type, if_expr.else_block, context);
			if (after_match_then_result.is_null() && after_match_else_result.is_null())
			{
				context.report_error(
					expr,
					bz::format("couldn't match the two branches of the if expression at the same time to type '{}'", dest_container),
					{
						context.make_note(
							if_expr.then_block,
							bz::format("resulting type from matching the then branch is '{}'", then_matched_type)
						),
						context.make_note(
							if_expr.else_block,
							bz::format("resulting type from matching the else branch is '{}'", else_matched_type)
						)
					}
				);
				expr.to_error();
				if (!ast::is_complete(dest_container))
				{
					dest_container.clear();
				}
				return;
			}
			else if (after_match_then_result.is_null())
			{
				// match to the then branch first
				match_expression_to_type_impl(if_expr.then_block, dest_container, dest_container, context);
				match_expression_to_type_impl(if_expr.else_block, dest_container, dest_container, context);
				expr.set_type(std::move(then_matched_type));
				return;
			}
			else if (after_match_else_result.is_null())
			{
				// match to the else branch first
				match_expression_to_type_impl(if_expr.else_block, dest_container, dest_container, context);
				match_expression_to_type_impl(if_expr.then_block, dest_container, dest_container, context);
				expr.set_type(std::move(else_matched_type));
				return;
			}
			else
			{
				context.report_error(
					expr,
					bz::format("matching the two branches of the if expression to type '{}' is ambiguous", dest_container),
					{
						context.make_note(
							if_expr.then_block,
							bz::format("resulting type from matching the then branch is '{}'", then_matched_type)
						),
						context.make_note(
							if_expr.else_block,
							bz::format("resulting type from matching the else branch is '{}'", else_matched_type)
						)
					}
				);
				expr.to_error();
				if (!ast::is_complete(dest_container))
				{
					dest_container.clear();
				}
				return;
			}
		}
	}
	else if (expr.is_switch_expr())
	{
		auto &switch_expr = expr.get_switch_expr();
		if (switch_expr.cases.empty() && switch_expr.default_case.is_null())
		{
			context.report_error(expr, bz::format("unable to match empty switch expression to type '{}'", dest_container));
			expr.to_error();
			if (!ast::is_complete(dest_container))
			{
				dest_container.clear();
			}
			return;
		}
		else if (switch_expr.cases.empty())
		{
			match_expression_to_type_impl(switch_expr.default_case, dest_container, dest, context);
			if (switch_expr.default_case.is_error())
			{
				expr.to_error();
				// dest_container should have been cleared by match_expression_to_type_impl if necessary
				return;
			}
		}
		else if (ast::is_complete(dest))
		{
			for (auto &[_, case_expr] : switch_expr.cases)
			{
				if (case_expr.is_noreturn())
				{
					continue;
				}
				match_expression_to_type_impl(case_expr, dest_container, dest_container, context);
			}
		}
		else
		{
			size_t first_matched_index = size_t(-1); // the first iteration sets it to 0 by overflowing this value
			bool is_matched = false;
			bool is_error = false;
			ast::typespec matched_type;
			for (auto &[_, case_expr] : switch_expr.cases)
			{
				if (!is_matched)
				{
					first_matched_index += 1;
				}
				if (case_expr.is_noreturn())
				{
					continue;
				}
				auto dest_container_copy = dest_container;
				match_expression_to_type_impl(case_expr, dest_container_copy, dest_container_copy, context);
				if (case_expr.is_error())
				{
					is_error = true;
				}
				else if (!is_matched)
				{
					is_matched = true;
					matched_type = dest_container_copy;
				}
				else if (matched_type != dest_container_copy)
				{
					context.report_error(
						expr, "different types deduced for different cases in switch expression",
						{
							context.make_note(switch_expr.cases[first_matched_index].expr, bz::format("type was first deduced as '{}'", matched_type)),
							context.make_note(case_expr, bz::format("type was later deduced as '{}'", dest_container_copy)),
						}
					);
				}
			}
			if (switch_expr.default_case.not_null() && !switch_expr.default_case.is_noreturn())
			{
				auto dest_container_copy = dest_container;
				match_expression_to_type_impl(switch_expr.default_case, dest_container_copy, dest_container_copy, context);
				if (switch_expr.default_case.is_error())
				{
					is_error = true;
				}
				else if (!is_matched)
				{
					is_matched = true;
					matched_type = dest_container_copy;
				}
				else if (matched_type != dest_container_copy)
				{
					context.report_error(
						expr, "different types deduced for different cases in switch expression",
						{
							context.make_note(switch_expr.cases[first_matched_index].expr, bz::format("type was first deduced as '{}'", matched_type)),
							context.make_note(switch_expr.default_case, bz::format("type was later deduced as '{}'", dest_container_copy)),
						}
					);
				}
			}

			if (is_error)
			{
				expr.to_error();
				dest_container.clear();
				return;
			}
			else if (is_matched)
			{
				expr.set_type(ast::remove_lvalue_reference(ast::remove_const_or_consteval(matched_type)));
				expr.set_type_kind(dest_container.is<ast::ts_lvalue_reference>() ? ast::expression_type_kind::lvalue_reference : ast::expression_type_kind::rvalue);
				dest_container = std::move(matched_type);
			}
			else
			{
				match_expression_to_type_impl(
					switch_expr.cases.not_empty() ? switch_expr.cases.front().expr : switch_expr.default_case,
					dest_container, dest_container, context
				);
			}
		}
	}
	else if (expr.is_typename())
	{
		if (!dest.is_typename())
		{
			context.report_error(expr, bz::format("cannot match type '{}' to a non-typename type '{}'", expr.get_typename(), dest_container));
			expr.to_error();
			if (!ast::is_complete(dest_container))
			{
				dest_container.clear();
			}
			return;
		}

		auto const is_good = match_typename_to_type_impl(expr.src_tokens, expr.get_typename(), dest_container, expr.get_typename(), dest, context);
		if (!is_good)
		{
			expr.to_error();
			if (!ast::is_complete(dest_container))
			{
				dest_container.clear();
			}
			return;
		}
	}
	else if (expr.is_tuple())
	{
		if (expr.is_constant())
		{
			auto &const_expr = expr.get_constant();
			auto kind = const_expr.kind;
			auto type = std::move(const_expr.type);
			auto inner_expr = std::move(const_expr.expr);
			expr.emplace<ast::dynamic_expression>(kind, std::move(type), std::move(inner_expr));
			expr.consteval_state = ast::expression::consteval_never_tried;
		}

		if (dest_container.is<ast::ts_auto_reference>() || dest_container.is<ast::ts_auto_reference_const>())
		{
			dest_container.remove_layer();
			dest = dest_container;
		}
		auto const dest_without_const = ast::remove_const_or_consteval(dest);
		if (dest_without_const.is<ast::ts_auto>())
		{
			auto &tuple_expr = expr.get_tuple();
			ast::typespec tuple_type = ast::make_tuple_typespec(dest_without_const.src_tokens, {});
			auto &tuple_type_vec = tuple_type.nodes.front().get<ast::ts_tuple>().types;
			tuple_type_vec.resize(tuple_expr.elems.size());
			for (auto &type : tuple_type_vec)
			{
				type = ast::make_auto_typespec(nullptr);
			}
			for (auto const &[expr, type] : bz::zip(tuple_expr.elems, tuple_type_vec))
			{
				match_expression_to_type_impl(expr, type, type, context);
			}

			if (tuple_expr.elems.is_any([](auto const &elem) { return elem.is_error(); }))
			{
				if (!ast::is_complete(dest_container))
				{
					dest_container.clear();
				}
				expr.to_error();
				return;
			}

			expr.set_type(tuple_type);
			dest_container.move_from(dest_without_const, tuple_type);
		}
		else if (dest_without_const.is<ast::ts_tuple>())
		{
			bz_assert(dest_container.nodes.back().is<ast::ts_tuple>());
			auto &dest_tuple_types = dest_container.nodes.back().get<ast::ts_tuple>().types;
			auto &expr_tuple_elems = expr.get_tuple().elems;

			if (dest_tuple_types.not_empty() && dest_tuple_types.back().is<ast::ts_variadic>())
			{
				expand_variadic_tuple_type(dest_tuple_types, expr_tuple_elems.size());
			}

			if (dest_tuple_types.size() == expr_tuple_elems.size())
			{
				for (auto const &[expr, type] : bz::zip(expr_tuple_elems, dest_tuple_types))
				{
					match_expression_to_type_impl(expr, type, type, context);
				}
				expr.set_type(dest_without_const);
			}

			if (expr_tuple_elems.is_any([](auto const &elem) { return elem.is_error(); }))
			{
				if (!ast::is_complete(dest_container))
				{
					dest_container.clear();
				}
				expr.to_error();
				return;
			}
		}
		else if (dest_without_const.is<ast::ts_array>())
		{
			bz_assert(dest_container.nodes.back().is<ast::ts_array>());
			auto &dest_array_type = dest_container.nodes.back().get<ast::ts_array>().elem_type;
			auto const array_size = dest_container.nodes.back().get<ast::ts_array>().size;
			auto &expr_tuple_elems = expr.get_tuple().elems;
			if (array_size != expr_tuple_elems.size())
			{
				context.report_error(
					expr.src_tokens,
					bz::format(
						"unable to match tuple expression to type '{}', mismatched number of elements: {} and {}",
						dest_container, array_size, expr_tuple_elems.size()
					)
				);
			}

			bool error = array_size != expr_tuple_elems.size();
			for (auto &expr : expr_tuple_elems)
			{
				match_expression_to_type_impl(expr, dest_array_type, dest_array_type, context);
				if (expr.is_error())
				{
					error = true;
				}
			}
			if (error)
			{
				if (!ast::is_complete(dest_container))
				{
					dest_container.clear();
				}
				expr.to_error();
				return;
			}
			else
			{
				expr = ast::make_dynamic_expression(
					expr.src_tokens,
					ast::expression_type_kind::rvalue, dest_without_const,
					ast::make_expr_array_init(std::move(expr.get_tuple().elems), dest_without_const)
				);
			}
		}
		else
		{
			context.report_error(expr.src_tokens, bz::format("unable to match tuple expression to type '{}'", dest_container));
			if (!ast::is_complete(dest_container))
			{
				dest_container.clear();
			}
			expr.to_error();
			return;
		}
	}
	else if (expr.is_integer_literal())
	{
		match_integer_literal_to_type(expr, dest_container, dest, context);
		if (expr.is_error())
		{
			return;
		}
	}
	else if (expr.is_null_literal())
	{
		match_null_literal_to_type(expr, dest_container, dest, context);
		if (expr.is_error())
		{
			return;
		}
	}
	else
	{
		auto const [expr_type, expr_type_kind] = expr.get_expr_type_and_kind();
		auto const match_result = match_types(dest_container, expr_type, ast::remove_const_or_consteval(dest), expr_type_kind, context);

		switch (match_result)
		{
		case type_match_result::good:
			// nothing
			break;
		case type_match_result::needs_cast:
			expr = context.make_cast_expression(expr.src_tokens, std::move(expr), dest_container);
			break;
		case type_match_result::error:
			context.report_error(expr, bz::format("cannot implicitly convert expression from type '{}' to '{}'", expr_type, dest_container));
			if (!ast::is_complete(dest_container))
			{
				dest_container.clear();
			}
			expr.to_error();
			return;
		}
	}

	if (
		!dest_container.is_typename()
		&& dest_container.is<ast::ts_lvalue_reference>()
		&& expr.get_expr_type_and_kind().second != ast::expression_type_kind::lvalue_reference
	)
	{
		expr = ast::make_dynamic_expression(
			expr.src_tokens,
			ast::expression_type_kind::lvalue_reference,
			ast::remove_lvalue_reference(dest_container),
			ast::make_expr_take_reference(std::move(expr))
		);
	}

	if (!dest_container.is_typename() && dest_container.is<ast::ts_consteval>())
	{
		resolve::consteval_try(expr, context);
		if (!expr.is_constant())
		{
			context.report_error(expr, "expression must be a constant expression", resolve::get_consteval_fail_notes(expr));
			if (!ast::is_complete(dest_container))
			{
				dest_container.clear();
			}
			expr.to_error();
		}
	}
}

void match_expression_to_type(ast::expression &expr, ast::typespec &dest_type, ctx::parse_context &context)
{
	if (dest_type.is_empty())
	{
		expr.to_error();
	}
	else if (expr.is_error())
	{
		if (!ast::is_complete(dest_type))
		{
			dest_type.clear();
		}
	}
	else
	{
		match_expression_to_type_impl(expr, dest_type, dest_type, context);
		resolve::consteval_guaranteed(expr, context);
	}
}

static void set_type(ast::decl_variable &var_decl, ast::typespec_view type, bool is_const, bool is_reference)
{
	if (var_decl.tuple_decls.empty())
	{
		var_decl.get_type() = type;
		if (is_const && !var_decl.get_type().is<ast::ts_lvalue_reference>() && !var_decl.get_type().is<ast::ts_const>())
		{
			var_decl.get_type().add_layer<ast::ts_const>();
		}
		if (is_reference)
		{
			var_decl.flags |= ast::decl_variable::tuple_outer_ref;
		}
	}
	else if (type.is_empty())
	{
		for (auto &inner_decl : var_decl.tuple_decls)
		{
			set_type(inner_decl, type, false, false);
		}
	}
	else
	{
		bz_assert(type.is<ast::ts_tuple>());
		auto const &inner_types = type.get<ast::ts_tuple>().types;
		if (var_decl.tuple_decls.back().get_type().is<ast::ts_variadic>())
		{
			var_decl.tuple_decls.back().flags |= ast::decl_variable::variadic;
			if (inner_types.size() == var_decl.tuple_decls.size() - 1)
			{
				var_decl.original_tuple_variadic_decl = ast::make_ast_unique<ast::decl_variable>(
					std::move(var_decl.tuple_decls.back())
				);
				var_decl.tuple_decls.pop_back();
			}
			else
			{
				bz_assert(inner_types.size() >= var_decl.tuple_decls.size());
				var_decl.tuple_decls.reserve(inner_types.size());
				var_decl.tuple_decls.resize(inner_types.size(), var_decl.tuple_decls.back());
			}
		}
		bz_assert(inner_types.size() == var_decl.tuple_decls.size());
		for (auto const &[inner_decl, inner_type] : bz::zip(var_decl.tuple_decls, inner_types))
		{
			auto const inner_is_ref = inner_type.is<ast::ts_lvalue_reference>();
			auto const inner_is_const = ast::remove_lvalue_reference(inner_type).is<ast::ts_const>();
			set_type(inner_decl, inner_type, is_const || inner_is_const, is_reference || inner_is_ref);
		}
	}
}

void match_expression_to_variable(
	ast::expression &expr,
	ast::decl_variable &var_decl,
	ctx::parse_context &context
)
{
	if (var_decl.tuple_decls.empty())
	{
		match_expression_to_type(expr, var_decl.get_type(), context);
	}
	else
	{
		match_expression_to_type(expr, var_decl.get_type(), context);
		auto const var_type_without_lvalue_ref = ast::remove_lvalue_reference(var_decl.get_type());
		set_type(
			var_decl, ast::remove_const_or_consteval(var_type_without_lvalue_ref),
			var_type_without_lvalue_ref.is<ast::ts_const>() || var_type_without_lvalue_ref.is<ast::ts_consteval>(),
			var_decl.get_type().is<ast::ts_lvalue_reference>()
		);
	}
}

} // namespace resolve<|MERGE_RESOLUTION|>--- conflicted
+++ resolved
@@ -292,8 +292,8 @@
 	{
 		auto const match_result = strict_match_types(
 			dest_container,
-			expr_type_without_const.blind_get(),
-			dest.blind_get(),
+			expr_type_without_const,
+			dest,
 			true, true
 		);
 		return std::max(match_result, type_match_result::needs_cast);
@@ -305,13 +305,8 @@
 	{
 		return strict_match_types(
 			dest_container,
-<<<<<<< HEAD
-			expr_type_without_const.blind_get(),
-			dest.blind_get(),
-=======
 			expr_type_without_const,
 			dest,
->>>>>>> c105a121
 			true, true
 		);
 	}
@@ -343,11 +338,7 @@
 		}
 
 		auto const inner_dest = dest.get<ast::ts_move_reference>();
-<<<<<<< HEAD
-		return strict_match_types(dest_container, expr_type_without_const, inner_dest, false, false);
-=======
 		return strict_match_types(dest_container, expr_type_without_const, inner_dest, false, true, false);
->>>>>>> c105a121
 	}
 	else if (dest.is<ast::ts_auto_reference>())
 	{
