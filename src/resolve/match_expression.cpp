--- conflicted
+++ resolved
@@ -301,13 +301,7 @@
 	// pointer to pointer
 	if (dest.is<ast::ts_pointer>() && expr_type_without_const.is<ast::ts_pointer>())
 	{
-<<<<<<< HEAD
-		auto const inner_dest = dest.get<ast::ts_pointer>();
-		auto const inner_expr_type = expr_type_without_const.get<ast::ts_pointer>();
 		auto const strict_match_result = strict_match_types(
-=======
-		return strict_match_types(
->>>>>>> 5e552b19
 			dest_container,
 			expr_type_without_const,
 			dest,
