--- conflicted
+++ resolved
@@ -2203,48 +2203,11 @@
 			}
 			return ast::constant_value(result);
 		}
-<<<<<<< HEAD
-	}
-	case ast::type_info::uint8_:
-	case ast::type_info::uint16_:
-	case ast::type_info::uint32_:
-	case ast::type_info::uint64_:
-=======
-		case ast::constant_value_kind::float32:
-		{
-			auto const float_val = value.get_float32();
-			auto const result =
-				dest_kind == ast::type_info::i8_  ? static_cast<int8_t> (float_val) :
-				dest_kind == ast::type_info::i16_ ? static_cast<int16_t>(float_val) :
-				dest_kind == ast::type_info::i32_ ? static_cast<int32_t>(float_val) :
-				static_cast<int64_t>(float_val);
-			return ast::constant_value(result);
-		}
-		case ast::constant_value_kind::float64:
-		{
-			auto const float_val = value.get_float64();
-			auto const result =
-				dest_kind == ast::type_info::i8_  ? static_cast<int8_t> (float_val) :
-				dest_kind == ast::type_info::i16_ ? static_cast<int16_t>(float_val) :
-				dest_kind == ast::type_info::i32_ ? static_cast<int32_t>(float_val) :
-				static_cast<int64_t>(float_val);
-			return ast::constant_value(result);
-		}
-		case ast::constant_value_kind::u8char:
-			// no overflow possible in constant expressions
-			return ast::constant_value(static_cast<int64_t>(value.get_u8char()));
-		case ast::constant_value_kind::boolean:
-			return ast::constant_value(static_cast<int64_t>(value.get_boolean()));
-		default:
-			bz_unreachable;
-		}
-	}
-
+	}
 	case ast::type_info::u8_:
 	case ast::type_info::u16_:
 	case ast::type_info::u32_:
 	case ast::type_info::u64_:
->>>>>>> 7c6fbd27
 	{
 		if (value.is_sint())
 		{
@@ -2317,18 +2280,8 @@
 		}
 		else
 		{
-<<<<<<< HEAD
 			using ExtendedInt = bz::meta::conditional<std::is_signed_v<Int>, int64_t, uint64_t>;
 			return ast::constant_value(static_cast<ExtendedInt>(result.get()));
-=======
-			auto const float_val = value.get_float32();
-			auto const result =
-				dest_kind == ast::type_info::u8_  ? static_cast<uint8_t> (float_val) :
-				dest_kind == ast::type_info::u16_ ? static_cast<uint16_t>(float_val) :
-				dest_kind == ast::type_info::u32_ ? static_cast<uint32_t>(float_val) :
-				static_cast<uint64_t>(float_val);
-			return ast::constant_value(result);
->>>>>>> 7c6fbd27
 		}
 	};
 
@@ -2337,34 +2290,24 @@
 		auto const float_val = value.get_float32();
 		switch (dest_kind)
 		{
-<<<<<<< HEAD
-		case ast::type_info::int8_:
-			return do_cast(float_val, "float32", "int8", std::type_identity<int8_t>{});
-		case ast::type_info::int16_:
-			return do_cast(float_val, "float32", "int16", std::type_identity<int16_t>{});
-		case ast::type_info::int32_:
-			return do_cast(float_val, "float32", "int32", std::type_identity<int32_t>{});
-		case ast::type_info::int64_:
-			return do_cast(float_val, "float32", "int64", std::type_identity<int64_t>{});
-		case ast::type_info::uint8_:
-			return do_cast(float_val, "float32", "uint8", std::type_identity<uint8_t>{});
-		case ast::type_info::uint16_:
-			return do_cast(float_val, "float32", "uint16", std::type_identity<uint16_t>{});
-		case ast::type_info::uint32_:
-			return do_cast(float_val, "float32", "uint32", std::type_identity<uint32_t>{});
-		case ast::type_info::uint64_:
-			return do_cast(float_val, "float32", "uint64", std::type_identity<uint64_t>{});
+		case ast::type_info::i8_:
+			return do_cast(float_val, "f32", "i8", std::type_identity<int8_t>{});
+		case ast::type_info::i16_:
+			return do_cast(float_val, "f32", "i16", std::type_identity<int16_t>{});
+		case ast::type_info::i32_:
+			return do_cast(float_val, "f32", "i32", std::type_identity<int32_t>{});
+		case ast::type_info::i64_:
+			return do_cast(float_val, "f32", "i64", std::type_identity<int64_t>{});
+		case ast::type_info::u8_:
+			return do_cast(float_val, "f32", "u8", std::type_identity<uint8_t>{});
+		case ast::type_info::u16_:
+			return do_cast(float_val, "f32", "u16", std::type_identity<uint16_t>{});
+		case ast::type_info::u32_:
+			return do_cast(float_val, "f32", "u32", std::type_identity<uint32_t>{});
+		case ast::type_info::u64_:
+			return do_cast(float_val, "f32", "u64", std::type_identity<uint64_t>{});
 		default:
 			bz_unreachable;
-=======
-			auto const float_val = value.get_float64();
-			auto const result =
-				dest_kind == ast::type_info::u8_  ? static_cast<uint8_t> (float_val) :
-				dest_kind == ast::type_info::u16_ ? static_cast<uint16_t>(float_val) :
-				dest_kind == ast::type_info::u32_ ? static_cast<uint32_t>(float_val) :
-				static_cast<uint64_t>(float_val);
-			return ast::constant_value(result);
->>>>>>> 7c6fbd27
 		}
 	}
 	else
@@ -2372,29 +2315,28 @@
 		auto const float_val = value.get_float64();
 		switch (dest_kind)
 		{
-		case ast::type_info::int8_:
-			return do_cast(float_val, "float64", "int8", std::type_identity<int8_t>{});
-		case ast::type_info::int16_:
-			return do_cast(float_val, "float64", "int16", std::type_identity<int16_t>{});
-		case ast::type_info::int32_:
-			return do_cast(float_val, "float64", "int32", std::type_identity<int32_t>{});
-		case ast::type_info::int64_:
-			return do_cast(float_val, "float64", "int64", std::type_identity<int64_t>{});
-		case ast::type_info::uint8_:
-			return do_cast(float_val, "float64", "uint8", std::type_identity<uint8_t>{});
-		case ast::type_info::uint16_:
-			return do_cast(float_val, "float64", "uint16", std::type_identity<uint16_t>{});
-		case ast::type_info::uint32_:
-			return do_cast(float_val, "float64", "uint32", std::type_identity<uint32_t>{});
-		case ast::type_info::uint64_:
-			return do_cast(float_val, "float64", "uint64", std::type_identity<uint64_t>{});
+		case ast::type_info::i8_:
+			return do_cast(float_val, "f64", "i8", std::type_identity<int8_t>{});
+		case ast::type_info::i16_:
+			return do_cast(float_val, "f64", "i16", std::type_identity<int16_t>{});
+		case ast::type_info::i32_:
+			return do_cast(float_val, "f64", "i32", std::type_identity<int32_t>{});
+		case ast::type_info::i64_:
+			return do_cast(float_val, "f64", "i64", std::type_identity<int64_t>{});
+		case ast::type_info::u8_:
+			return do_cast(float_val, "f64", "u8", std::type_identity<uint8_t>{});
+		case ast::type_info::u16_:
+			return do_cast(float_val, "f64", "u16", std::type_identity<uint16_t>{});
+		case ast::type_info::u32_:
+			return do_cast(float_val, "f64", "u32", std::type_identity<uint32_t>{});
+		case ast::type_info::u64_:
+			return do_cast(float_val, "f64", "u64", std::type_identity<uint64_t>{});
 		default:
 			bz_unreachable;
 		}
 	}
 }
 
-<<<<<<< HEAD
 static ast::constant_value evaluate_float_cast(
 	ast::expression const &original_expr,
 	uint32_t dest_kind,
@@ -2402,7 +2344,7 @@
 	ctx::parse_context &context
 )
 {
-	if (dest_kind == ast::type_info::float32_)
+	if (dest_kind == ast::type_info::f32_)
 	{
 		if (value.is_float32())
 		{
@@ -2415,7 +2357,7 @@
 	}
 	else
 	{
-		bz_assert(dest_kind == ast::type_info::float64_);
+		bz_assert(dest_kind == ast::type_info::f64_);
 		if (value.is_float32())
 		{
 			return ast::constant_value(static_cast<float64_t>(value.get_float32()));
@@ -2432,13 +2374,9 @@
 	ast::constant_value const &value
 )
 {
-	if (dest_kind == ast::type_info::float32_)
+	if (dest_kind == ast::type_info::f32_)
 	{
 		if (value.is_sint())
-=======
-	case ast::type_info::f32_:
-		switch (value.kind())
->>>>>>> 7c6fbd27
 		{
 			return ast::constant_value(static_cast<float32_t>(value.get_sint()));
 		}
@@ -2446,16 +2384,11 @@
 		{
 			return ast::constant_value(static_cast<float32_t>(value.get_uint()));
 		}
-<<<<<<< HEAD
 	}
 	else
 	{
-		bz_assert(dest_kind == ast::type_info::float64_);
+		bz_assert(dest_kind == ast::type_info::f64_);
 		if (value.is_sint())
-=======
-	case ast::type_info::f64_:
-		switch (value.kind())
->>>>>>> 7c6fbd27
 		{
 			return ast::constant_value(static_cast<float64_t>(value.get_sint()));
 		}
@@ -2515,17 +2448,17 @@
 	{
 		if (ast::is_signed_integer_kind(dest_kind))
 		{
-			int64_t const int_value = dest_kind == ast::type_info::int8_ ? static_cast<int8_t>(value.get_u8char()) :
-				dest_kind == ast::type_info::int16_ ? static_cast<int16_t>(value.get_u8char()) :
-				dest_kind == ast::type_info::int32_ ? static_cast<int32_t>(value.get_u8char()) :
+			int64_t const int_value = dest_kind == ast::type_info::i8_ ? static_cast<int8_t>(value.get_u8char()) :
+				dest_kind == ast::type_info::i16_ ? static_cast<int16_t>(value.get_u8char()) :
+				dest_kind == ast::type_info::i32_ ? static_cast<int32_t>(value.get_u8char()) :
 				static_cast<int64_t>(value.get_u8char());
 			return ast::constant_value(int_value);
 		}
 		else
 		{
-			uint64_t const int_value = dest_kind == ast::type_info::uint8_ ? static_cast<uint8_t>(value.get_u8char()) :
-				dest_kind == ast::type_info::uint16_ ? static_cast<uint16_t>(value.get_u8char()) :
-				dest_kind == ast::type_info::uint32_ ? static_cast<uint32_t>(value.get_u8char()) :
+			uint64_t const int_value = dest_kind == ast::type_info::u8_ ? static_cast<uint8_t>(value.get_u8char()) :
+				dest_kind == ast::type_info::u16_ ? static_cast<uint16_t>(value.get_u8char()) :
+				dest_kind == ast::type_info::u32_ ? static_cast<uint32_t>(value.get_u8char()) :
 				static_cast<uint64_t>(value.get_u8char());
 			return ast::constant_value(int_value);
 		}
